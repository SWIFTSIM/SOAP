#!/bin/env python

import collections

import numpy as np
import h5py
from mpi4py import MPI
import unyt
import scipy.spatial
import virgo.mpi.parallel_hdf5 as phdf5

import swift_units
import task_queue
import shared_array
from snapshot_datasets import SnapshotDatasets
import property_table

# HDF5 chunk cache parameters:
# SWIFT writes datasets with large chunks so the default 1Mb may be too small
# (e.g. one uncompressed chunk of positions is ~24Mb in FLAMINGO 2.8Gpc run)
rdcc_nbytes = 250 * 1024 * 1024

# Type to store information about a SWIFT cell for one particle type
swift_cell_t = np.dtype(
    [
        ("centre", np.float64, 3),  # coordinates of cell centre
        ("count", np.int64),  # number of particles in the cell
        ("offset", np.int64),  # offset to first particle
        ("file", np.int32),  # file containing this cell
        ("order", np.int32),  # ordering of the cells in the snapshot file(s)
    ]
)


class DatasetCache:
    """
    Class to allow h5py File and Dataset objects to persist
    between ReadTask invocations.
    """

    def __init__(self):

        self.file_name = None
        self.infile = None
        self.dataset_name = None
        self.dataset = None

    def open_dataset(self, file_name, dataset_name):

        if file_name != self.file_name:
            self.infile = h5py.File(file_name, "r", rdcc_nbytes=rdcc_nbytes)
            self.file_name = file_name
            self.dataset_name = None
            self.dataset = None

        if dataset_name != self.dataset_name:
            self.dataset = self.infile[dataset_name]
            self.dataset_name = dataset_name

        return self.dataset

    def close(self):
        self.dataset = None
        self.dataset_name = None
        if self.infile is not None:
            self.infile.close()
        self.file_name = None


class ReadTask:
    """
    Class to execute a read of a single contiguous chunk of an array
    """

    def __init__(self, file_name, ptype, dataset, file_offset, mem_offset, count):

        self.file_name = file_name
        self.ptype = ptype
        self.dataset = dataset
        self.file_offset = file_offset
        self.mem_offset = mem_offset
        self.count = count

    def __call__(self, data, cache):

        # Find the dataset
        dataset_name = self.ptype + "/" + self.dataset
        dataset = cache.open_dataset(self.file_name, dataset_name)

        # Read the data
        mem_start = self.mem_offset
        mem_end = self.mem_offset + self.count
        file_start = self.file_offset
        file_end = self.file_offset + self.count

        dataset.read_direct(
            data[self.ptype][self.dataset].full,
            np.s_[file_start:file_end, ...],
            np.s_[mem_start:mem_end, ...],
        )


def identify_datasets(filename, nr_files, ptypes, registry):
    """
    Find units, data type and shape for datasets in snapshot-like files.
    Returns a dict with one entry per particle type. Dict keys are the
    property names and values are (shape, dtype, units) tuples.
    """
    metadata = {ptype: {} for ptype in ptypes}

    # Make a dict of flags of which particle types we still need to find
    to_find = {ptype: True for ptype in ptypes}

    # Scan snapshot files to find shape, type and units for each quantity
    for file_nr in range(nr_files):
        infile = h5py.File(filename.format(file_nr=file_nr), "r")
        nr_left = 0
        for ptype in ptypes:
            if to_find[ptype]:
                group_name = ptype
                if group_name in infile:
                    for name in infile[group_name]:
                        dset = infile[group_name][name]
                        if "a-scale exponent" in dset.attrs:
                            units = swift_units.units_from_attributes(
                                dict(dset.attrs), registry
                            )
                            dtype = dset.dtype
                            shape = dset.shape[1:]
                            metadata[ptype][name] = (units, dtype, shape)
                    to_find[ptype] = False
                else:
                    nr_left += 1
        infile.close()
        if nr_left == 0:
            break

    return metadata


class SWIFTCellGrid:
    def get_unit(self, name):
        return unyt.Unit(name, registry=self.snap_unit_registry)

    def __init__(
        self,
        snap_filename,
        extra_filenames,
        snap_filename_ref=None,
        extra_filenames_ref=None,
    ):

        # Since we require membership files to be passed when running SOAP, the
        # extra_filenames list will always have at least one entry
        self.snap_filename = snap_filename
        self.extra_filenames = extra_filenames

        # Create the SnapshotsDataset object. This is needed for aliases of column
        # names, and also for accessing named columns.
        if snap_filename_ref is None:
            self.snapshot_datasets = SnapshotDatasets([snap_filename] + extra_filenames)
        else:
<<<<<<< HEAD
            self.snapshot_datasets = SnapshotDatasets([snap_filename_ref] + extra_filenames_ref)

=======
            self.snapshot_datasets = SnapshotDatasets(
                [snap_filename_ref] + extra_filenames_ref
            )
>>>>>>> ef559e39

        # Open the input file
        with h5py.File(snap_filename.format(file_nr=0), "r") as infile:

            # Get the snapshot unit system
            self.snap_unit_registry = swift_units.unit_registry_from_snapshot(infile)
            self.a_unit = self.get_unit("a")
            self.a = self.a_unit.base_value
            self.h_unit = self.get_unit("h")
            self.h = self.h_unit.base_value
            self.z = 1.0 / self.a - 1.0

            # Read cosmology
            self.cosmology = {}
            for name in infile["Cosmology"].attrs:
                self.cosmology[name] = infile["Cosmology"].attrs[name][0]

            # Read parameters
            self.parameters = {}
            for name in infile["Parameters"].attrs:
                self.parameters[name] = infile["Parameters"].attrs[name]

            # Read constants
            self.constants = {}
            for name in infile["PhysicalConstants"]["CGS"].attrs:
                self.constants[name] = infile["PhysicalConstants"]["CGS"].attrs[name][0]
            self.constants_internal = {}
            for name in infile["PhysicalConstants"]["InternalUnits"].attrs:
                self.constants_internal[name] = infile["PhysicalConstants"][
                    "InternalUnits"
                ].attrs[name][0]

            # Store units groups
            self.swift_units_group = {}
            for name in infile["Units"].attrs:
                self.swift_units_group[name] = infile["Units"].attrs[name][0]
            self.swift_internal_units_group = {}
            for name in infile["InternalCodeUnits"].attrs:
                self.swift_internal_units_group[name] = infile[
                    "InternalCodeUnits"
                ].attrs[name][0]

            # Store SWIFT header
            self.swift_header_group = {}
            for name in infile["Header"].attrs:
                self.swift_header_group[name] = infile["Header"].attrs[name]

            # Determine if this is a snapshot or snipshot
            self.snipshot = (
                self.swift_header_group["SelectOutput"].decode() == "Snipshot"
            )

            # Read the critical density and attach units
            # This is in internal units, which may not be the same as snapshot units.
            critical_density = float(
                self.cosmology["Critical density [internal units]"]
            )
            internal_density_unit = self.get_unit("code_mass") / (
                self.get_unit("code_length") ** 3
            )
            self.critical_density = unyt.unyt_quantity(
                critical_density, units=internal_density_unit
            )

            # Read in the softening lengths, determine whether to use comoving or physical
            self.dark_matter_softening = min(
                float(self.parameters["Gravity:comoving_DM_softening"]) * self.a,
                float(self.parameters["Gravity:max_physical_DM_softening"]),
            ) * self.get_unit("code_length")
            self.baryon_softening = min(
                float(self.parameters.get("Gravity:comoving_baryon_softening", 0))
                * self.a,
                float(self.parameters.get("Gravity:max_physical_baryon_softening", 0)),
            ) * self.get_unit("code_length")
            self.nu_softening = min(
                float(self.parameters.get("Gravity:comoving_nu_softening", 0)) * self.a,
                float(self.parameters.get("Gravity:max_physical_nu_softening", 0)),
            ) * self.get_unit("code_length")

            # Try to read in AGN_delta_T. We assert we have a valid value when we
            # create the recently_heated_gas_filter
            self.AGN_delta_T = float(
                self.parameters.get("EAGLEAGN:AGN_delta_T_K", 0)
            ) * self.get_unit("K")

            # Compute mean density at the redshift of the snapshot:
            # Here we compute the mean density in internal units at z=0 using
            # constants from the snapshot. The comoving mean density is
            # constant so we can then just scale by a**3 to get the physical
            # mean density.
            H0 = self.cosmology["H0 [internal units]"]
            G = self.constants_internal["newton_G"]
            critical_density_z0_internal = 3 * (H0 ** 2) / (8 * np.pi * G)
            mean_density_z0_internal = (
                critical_density_z0_internal * self.cosmology["Omega_m"]
            )
            mean_density_internal = mean_density_z0_internal / (self.a ** 3)
            self.mean_density = unyt.unyt_quantity(
                mean_density_internal, units=internal_density_unit
            )

            # Compute the BN98 critical density multiple
            Omega_k = self.cosmology["Omega_k"]
            Omega_Lambda = self.cosmology["Omega_lambda"]
            Omega_m = self.cosmology["Omega_m"]
            bnx = -(Omega_k / self.a ** 2 + Omega_Lambda) / (
                Omega_k / self.a ** 2 + Omega_m / self.a ** 3 + Omega_Lambda
            )
            self.virBN98 = 18.0 * np.pi ** 2 + 82.0 * bnx - 39.0 * bnx ** 2
            if self.virBN98 < 50.0 or self.virBN98 > 1000.0:
                raise RuntimeError("Invalid value for virBN98!")

            # Get the box size. Assume it's comoving with no h factors.
            comoving_length_unit = self.get_unit("snap_length") * self.a_unit
            self.boxsize = unyt.unyt_quantity(
                infile["Header"].attrs["BoxSize"][0], units=comoving_length_unit
            )

            # Get the observer position for the first lightcone
            try:
                observer_position_str = (
                    infile["Parameters"]
                    .attrs["Lightcone0:observer_position"]
                    .decode("utf-8")
                )
                observer_position = [
                    float(x) for x in observer_position_str[1:-1].split(",")
                ]
                self.observer_position = unyt.unyt_array(
                    observer_position, units=comoving_length_unit
                )
            except KeyError:
                print(
                    "Could not find lightcone observer position in snapshot file. Defaulting to centre of box."
                )
                self.observer_position = 0.5 * unyt.unyt_array([self.boxsize] * 3)

            # Get the number of files
            self.nr_files = infile["Header"].attrs["NumFilesPerSnapshot"][0]

            # Read cell meta data
            self.ptypes = []
            self.nr_cells = infile["Cells/Meta-data"].attrs["nr_cells"]
            self.dimension = infile["Cells/Meta-data"].attrs["dimension"]
            self.cell_size = unyt.unyt_array(
                infile["Cells/Meta-data"].attrs["size"], units=comoving_length_unit
            )
            self.cell_centres = infile["Cells/Centres"][...]
            for name in infile["Cells/Counts"]:
                self.ptypes.append(name)

            # Create arrays of cells
            self.cell = {}
            for ptype in self.ptypes:
                self.cell[ptype] = np.ndarray(self.nr_cells, dtype=swift_cell_t)

            # Read cell info
            for ptype in self.ptypes:
                cellgrid = self.cell[ptype]
                cellgrid["centre"] = infile["Cells/Centres"][...]
                cellgrid["count"] = infile["Cells"]["Counts"][ptype][...]
                cellgrid["offset"] = infile["Cells"]["OffsetsInFile"][ptype][...]
                cellgrid["file"] = infile["Cells"]["Files"][ptype][...]

        # Determine ordering of the cells in the snapshot
        for ptype in self.ptypes:
            cellgrid = self.cell[ptype]
            idx = np.lexsort((cellgrid["offset"], cellgrid["file"]))
            for cell_order, cell_index in enumerate(idx):
                cellgrid[cell_index]["order"] = cell_order

        # Reshape into a grid
        for ptype in self.ptypes:
            self.cell[ptype] = self.cell[ptype].reshape(self.dimension)

        # Scan files to find shape and dtype etc for all quantities in the snapshot.
        self.snap_metadata = identify_datasets(
            snap_filename, self.nr_files, self.ptypes, self.snap_unit_registry
        )
        self.extra_metadata_combined = {}
        if extra_filenames is not None:
            # Unlike snap_metadata (which is a dict), extra_metadata is a list of
            # dicts. Each dict corresponds to one of the passed extra-input files
            self.extra_metadata = []
            for extra_filename in extra_filenames:
                file_metadata = identify_datasets(
                    extra_filename, self.nr_files, self.ptypes, self.snap_unit_registry
                )
                self.extra_metadata.append(file_metadata)
                for ptype in file_metadata:
                    if ptype not in self.extra_metadata_combined:
                        self.extra_metadata_combined[ptype] = {}
                    for name in file_metadata[ptype]:
                        if name in self.snap_metadata[ptype]:
                            print(
                                f"Using {ptype}/{name} from extra-input files instead of snapshot"
                            )
                        if name in self.extra_metadata_combined[ptype]:
<<<<<<< HEAD
                            # TODO Throw error (& test)
                            pass
=======
                            raise Exception(
                                f"{ptype}/{name} is present in multiple extra-input files"
                            )
>>>>>>> ef559e39
                    self.extra_metadata_combined[ptype].update(file_metadata[ptype])

        # Scan reference snapshot for missing particle types (e.g. stars or black holes at high z)
        self.ptypes_ref = []
        if snap_filename_ref is not None:
            # Determine any particle types present in the reference snapshot but not in the current snapshot
            with h5py.File(snap_filename_ref.format(file_nr=0), "r") as infile:
                for name in infile["Cells/Counts"]:
                    if name not in self.ptypes:
                        self.ptypes_ref.append(name)
            # Scan reference snapshot for properties of additional particle types
            if len(self.ptypes_ref) > 0:
                self.snap_metadata_ref = identify_datasets(
                    snap_filename_ref,
                    self.nr_files,
                    self.ptypes_ref,
                    self.snap_unit_registry,
                )
                if extra_filenames_ref is not None:
                    self.extra_metadata_ref_combined = {}
                    for extra_filename_ref in extra_filenames_ref:
                        file_metadata = identify_datasets(
                            extra_filename_ref,
                            self.nr_files,
                            self.ptypes_ref,
                            self.snap_unit_registry,
                        )
                        for ptype in file_metadata:
                            if ptype not in self.extra_metadata_ref_combined:
                                self.extra_metadata_ref_combined[ptype] = {}
<<<<<<< HEAD
                            # TODO Check datasets do not appear in multiple extra-input files, because in
                            # that case we wouldn't know which one to use
                            self.extra_metadata_ref_combined[ptype].update(
                                file_metadata[ptype]
                            )

    def verify_extra_input(self, comm):
        comm_rank = comm.Get_rank()
        comm_size = comm.Get_size()
        if comm_rank == 0:
            pass
            # TODO: Check the units

        # Loop over the different extra-input files, checking they have the
        # same number of particles as are in the snapshot
        files_on_rank = phdf5.assign_files(self.nr_files, comm_size)
        first_file = np.cumsum(files_on_rank) - files_on_rank
        for file_nr in range(
            first_file[comm_rank], first_file[comm_rank] + files_on_rank[comm_rank]
        ):
            npart_snapshot = {}
            with h5py.File(self.snap_filename.format(file_nr=file_nr), 'r') as snap_file:
                for parttype in self.snap_metadata:
                    # Skip if this particle type is not present in the snapshot
                    if len(self.snap_metadata[parttype]) == 0:
                        continue
                    # Pick the first dataset, assume all others are the same size
                    dset = list(self.snap_metadata[parttype].keys())[0]
                    npart_snapshot[parttype] = snap_file[f'{parttype}/{dset}'].shape[0]

            for extra_filename, extra_metadata in zip(self.extra_filenames, self.extra_metadata):
                with h5py.File(extra_filename.format(file_nr=file_nr), 'r') as extra_file:
                    for parttype in self.snap_metadata:
                        # Skip if this particle type is not present in the extra files
                        if len(extra_metadata[parttype]) == 0:
                            continue
                        # Check the first dataset has the correct size
                        dset = list(extra_metadata[parttype].keys())[0]
                        npart_extra = extra_file[f'{parttype}/{dset}'].shape[0]
                        if npart_snapshot[parttype] != npart_extra:
                            print(f'Incorrect number of {parttype} in {extra_filename}')
                            comm.Abort()
=======
                            self.extra_metadata_ref_combined[ptype].update(
                                file_metadata[ptype]
                            )
>>>>>>> ef559e39

    def verify_extra_input(self, comm):
        comm_rank = comm.Get_rank()
        comm_size = comm.Get_size()
        if comm_rank == 0:
            pass

        # Loop over the different extra-input files, checking they have the
        # same number of particles as are in the snapshot
        files_on_rank = phdf5.assign_files(self.nr_files, comm_size)
        first_file = np.cumsum(files_on_rank) - files_on_rank
        for file_nr in range(
            first_file[comm_rank], first_file[comm_rank] + files_on_rank[comm_rank]
        ):
            npart_snapshot = {}
            with h5py.File(
                self.snap_filename.format(file_nr=file_nr), "r"
            ) as snap_file:
                for parttype in self.snap_metadata:
                    # Skip if this particle type is not present in the snapshot
                    if len(self.snap_metadata[parttype]) == 0:
                        continue
                    # Pick the first dataset, assume all others are the same size
                    dset = list(self.snap_metadata[parttype].keys())[0]
                    npart_snapshot[parttype] = snap_file[f"{parttype}/{dset}"].shape[0]

            for extra_filename, extra_metadata in zip(
                self.extra_filenames, self.extra_metadata
            ):
                with h5py.File(
                    extra_filename.format(file_nr=file_nr), "r"
                ) as extra_file:
                    for parttype in self.snap_metadata:
                        # Skip if this particle type is not present in the extra files
                        if len(extra_metadata[parttype]) == 0:
                            continue
                        # Check the first dataset has the correct size
                        dset = list(extra_metadata[parttype].keys())[0]
                        npart_extra = extra_file[f"{parttype}/{dset}"].shape[0]
                        if npart_snapshot[parttype] != npart_extra:
                            print(f"Incorrect number of {parttype} in {extra_filename}")
                            comm.Abort()

    def check_datasets_exist(self, required_datasets, halo_prop_list):
        # Check we have all the fields needed for each property
        # Doing it at this point rather than in masked cells since we want
        # to output a list of properties that require the missing fields
        for ptype in set(self.ptypes).intersection(set(required_datasets.keys())):
            for name in required_datasets[ptype]:
                in_extra = (self.extra_filenames is not None) and (
                    name in self.extra_metadata_combined[ptype]
                )
                in_snap = name in self.snap_metadata[ptype]
                if not (in_extra or in_snap):
                    dataset = f"{ptype}/{name}"
                    print(f"The following properties require {dataset}:")
                    full_property_list = property_table.PropertyTable.full_property_list
                    for k, v in full_property_list.items():
<<<<<<< HEAD
                        if dataset in v[8]:
                            print(f"  {v[0]}")
=======
                        # Skip property if it doesn't require this dataset
                        if dataset not in v[8]:
                            continue
                        # Only print if the property is being calculated for some halo type
                        for halo_prop in halo_prop_list:
                            if halo_prop.property_mask.get(v[0], False):
                                print(f"  {v[0]}")
                                break
>>>>>>> ef559e39
                    raise KeyError(
                        f"Can't find required dataset {dataset} in input file(s)!"
                    )

    def prepare_read(self, ptype, mask):
        """
        Determine which ranges of particles we need to read from each file
        to read all of the cells indicated by the mask for the specified
        particle type.

        ptype - which particle type to read
        mask  - 3D boolean array with one element per cell, true if the
                cell is to be read and false otherwise

        Returns a dict where the keys are the unique file numbers to read
        and the values are lists of (offset_in_file, offset_in_memory, count) tuples.
        """

        # Make an array of the selected cells
        cells_to_read = self.cell[ptype][mask].flatten()

        # Discard any empty cells
        cells_to_read = cells_to_read[cells_to_read["count"] > 0]

        # Sort the selected cells by file, and then by offset within the file
        idx = np.lexsort((cells_to_read["offset"], cells_to_read["file"]))
        cells_to_read = cells_to_read[idx]

        # Merge adjacent cells
        max_size = 20 * 1024 ** 2
        nr_to_read = len(cells_to_read)
        for cell_nr in range(nr_to_read - 1):
            cell1 = cells_to_read[cell_nr]
            cell2 = cells_to_read[cell_nr + 1]
            if (
                cell1["file"] == cell2["file"]
                and cell1["offset"] + cell1["count"] == cell2["offset"]
                and (cell1["count"] + cell2["count"]) <= max_size
            ):
                # Merge cells: put the particles in cell2 and empty cell1
                cell2["count"] += cell1["count"]
                cell2["offset"] = cell1["offset"]
                cell1["count"] = 0

        # Discard any cells which are now empty due to the merging
        cells_to_read = cells_to_read[cells_to_read["count"] > 0]

        # Find unique file numbers to read
        unique_file_nrs = np.unique(cells_to_read["file"])

        # Make a list of reads for each file:
        # reads[file_nr] is a list of (file_offset, memory_offset, count) tuples for file file_nr.
        mem_offset = 0
        reads = {file_nr: [] for file_nr in unique_file_nrs}
        for cell in cells_to_read:
            reads[cell["file"]].append((cell["offset"], mem_offset, cell["count"]))
            mem_offset += cell["count"]

        return reads

    def empty_mask(self):

        return np.zeros(self.dimension, dtype=bool)

    def mask_region(self, mask, pos_min, pos_max):
        imin = np.asarray(np.floor(pos_min / self.cell_size), dtype=int)
        imax = np.asarray(np.floor(pos_max / self.cell_size), dtype=int)
        for i in range(imin[0], imax[0] + 1):
            ii = i % self.dimension[0]
            for j in range(imin[1], imax[1] + 1):
                jj = j % self.dimension[1]
                for k in range(imin[2], imax[2] + 1):
                    kk = k % self.dimension[2]
                    mask[ii, jj, kk] = True

    def read_masked_cells_to_shared_memory(
        self, property_names, mask, comm, max_ranks_reading
    ):
        """
        Read in the specified properties for the cells with mask=True
        """

        comm_size = comm.Get_size()
        comm_rank = comm.Get_rank()

        # Make a communicator containing I/O ranks only
        colour = 0 if comm_rank < max_ranks_reading else MPI.UNDEFINED
        comm_io = comm.Split(colour, comm_rank)
        if comm_io != MPI.COMM_NULL:
            comm_io_size = comm_io.Get_size()
            comm_io_rank = comm_io.Get_rank()

        # Make a list of all reads to execute for each particle type in this snapshot
        reads_for_type = {}
        for ptype in property_names:
            if ptype in self.ptypes:
                reads_for_type[ptype] = self.prepare_read(ptype, mask)

        # Find union of file numbers to read for all particle types
        all_file_nrs = []
        for ptype in reads_for_type:
            all_file_nrs += list(reads_for_type[ptype])
        all_file_nrs = np.unique(all_file_nrs)

        # Count particles to read in
        nr_parts = {ptype: 0 for ptype in reads_for_type}
        for file_nr in all_file_nrs:
            for ptype in reads_for_type:
                if file_nr in reads_for_type[ptype]:
                    for (file_offset, mem_offset, count) in reads_for_type[ptype][
                        file_nr
                    ]:
                        nr_parts[ptype] += count

        # Create read tasks in the required order:
        # By file, then by particle type, then by dataset, then by offset in the file.
        # Skip datasets which exist in the extra files because we should not read them
        # from the snapshot.
        all_tasks = collections.deque()
        for file_nr in all_file_nrs:
            filename = self.snap_filename.format(file_nr=file_nr)
            for ptype in reads_for_type:
                for dataset in property_names[ptype]:
                    if (
                        dataset in self.snap_metadata[ptype]
                        and dataset not in self.extra_metadata_combined[ptype]
                    ):
                        if file_nr in reads_for_type[ptype]:
                            for (file_offset, mem_offset, count) in reads_for_type[
                                ptype
                            ][file_nr]:
                                all_tasks.append(
                                    ReadTask(
                                        filename,
                                        ptype,
                                        dataset,
                                        file_offset,
                                        mem_offset,
                                        count,
                                    )
                                )

        # Create additional read tasks for the extra data files
        if self.extra_filenames is not None:
            for extra_filename, file_metadata in zip(
                self.extra_filenames, self.extra_metadata
            ):
                for file_nr in all_file_nrs:
                    filename = extra_filename.format(file_nr=file_nr)
                    for ptype in reads_for_type:
                        for dataset in property_names[ptype]:
                            if dataset in file_metadata[ptype]:
                                if file_nr in reads_for_type[ptype]:
                                    for (
                                        file_offset,
                                        mem_offset,
                                        count,
                                    ) in reads_for_type[ptype][file_nr]:
                                        all_tasks.append(
                                            ReadTask(
                                                filename,
                                                ptype,
                                                dataset,
                                                file_offset,
                                                mem_offset,
                                                count,
                                            )
                                        )

        if comm_io != MPI.COMM_NULL:
            # Make one task queue per MPI rank reading
            tasks = [collections.deque() for _ in range(comm_io_size)]

            # Share tasks over the task queues roughly equally by number
            nr_tasks = len(all_tasks)
            tasks_per_rank = nr_tasks // comm_io_size
            for rank in range(comm_io_size):
                for _ in range(tasks_per_rank):
                    tasks[rank].append(all_tasks.popleft())
                if rank < nr_tasks % comm_io_size:
                    tasks[rank].append(all_tasks.popleft())
            assert len(all_tasks) == 0

        # Allocate MPI shared memory for the particle data for types which exist
        # in this snapshot. Note that these allocations could have zero size if
        # there are no particles of a type in the masked cells.
        data = {}
        for ptype in reads_for_type:
            if ptype in self.ptypes:
                data[ptype] = {}
                for name in property_names[ptype]:

                    # Get metadata for array to allocate in memory
<<<<<<< HEAD
                    if (
                        (self.extra_filenames is not None)
                        and (name in self.extra_metadata_combined[ptype])
=======
                    if (self.extra_filenames is not None) and (
                        name in self.extra_metadata_combined[ptype]
>>>>>>> ef559e39
                    ):
                        units, dtype, shape = self.extra_metadata_combined[ptype][name]
                    elif name in self.snap_metadata[ptype]:
                        units, dtype, shape = self.snap_metadata[ptype][name]
                    else:
                        # This shouldn't ever be hit because of check_datasets_exist
                        raise Exception(
                            "Can't find required dataset %s in input file(s)!" % name
                        )

                    # Determine size of local array section
                    nr_local = nr_parts[ptype] // comm_size
                    if comm_rank < (nr_parts[ptype] % comm_size):
                        nr_local += 1
                    # Find global and local shape of the array
                    global_shape = (nr_parts[ptype],) + shape
                    local_shape = (nr_local,) + shape
                    # Allocate storage
                    data[ptype][name] = shared_array.SharedArray(
                        local_shape, dtype, comm, units
                    )

        comm.barrier()

        # Execute the tasks
        if comm_io != MPI.COMM_NULL:
            cache = DatasetCache()
            task_queue.execute_tasks(
                tasks,
                args=(data, cache),
                comm_all=comm_io,
                comm_master=comm_io,
                comm_workers=MPI.COMM_SELF,
                queue_per_rank=True,
            )
            cache.close()

        # Create empty arrays for particle types which exist in the reference snapshot but not this one
        for ptype in property_names:
            if ptype in self.ptypes_ref:
                data[ptype] = {}
                for name, (units, dtype, shape) in self.snap_metadata_ref[
                    ptype
                ].items():
                    local_shape = (0,) + shape
                    data[ptype][name] = shared_array.SharedArray(
                        local_shape, dtype, comm, units
                    )
                for name, (units, dtype, shape) in self.extra_metadata_ref_combined[
                    ptype
                ].items():
                    local_shape = (0,) + shape
                    data[ptype][name] = shared_array.SharedArray(
                        local_shape, dtype, comm, units
                    )

        # Ensure all arrays have been fully written
        comm.barrier()
        for ptype in reads_for_type:
            for name in property_names[ptype]:
                data[ptype][name].sync()
        comm.barrier()

        if comm_io != MPI.COMM_NULL:
            comm_io.Free()

        return data

    def copy_swift_metadata(self, outfile):
        """
        Write simulation information etc to the specified HDF5 group
        """

        group = outfile.create_group("SWIFT")

        # Write header
        header = group.create_group("Header")
        for name, value in self.swift_header_group.items():
            header.attrs[name] = value

        # Write parameters
        params = group.create_group("Parameters")
        for name, value in self.parameters.items():
            params.attrs[name] = value

    def complete_radius_from_mask(self, mask):
        """
        Given a mask of selected cells, for each selected cell compute
        a radius within which we are guaranteed to have read all particles
        around any halo that could exist in the cell.

        Here we assume that cells can contribute particles up to half a cell
        outside their own volume, so the furthest a particle can be from the
        centre of its parent cell is equal to the cell diagonal. In the worst
        case we can have a halo at the corner of its parent cell nearest to
        a cell which has not been read. Then the radius within which we have
        all particles is limited to the distance between the cell centres
        minus 1.5 times the cell diagonal.

        This is used to handle the case where we didn't ask for a large enough
        radius around a halo: it may be that we still have enough particles in
        memory due to reading cells needed for adjacent halos.
        """

        # All types use the same grid, so just use cell arrays for the first type
        ptype = list(self.cell.keys())[0]
        cell_centre = self.cell[ptype]["centre"]
        cell_diagonal = np.sqrt(np.sum(self.cell_size.value ** 2))

        # Output array
        cell_complete_radius = np.zeros(self.dimension)

        # Make tree with the centers of the cells we did not read
        centre_not_read = cell_centre[mask == False, :]
        tree = scipy.spatial.cKDTree(centre_not_read, boxsize=self.boxsize.value)

        # For each cell, find the nearest cell we didn't read
        distance, index = tree.query(cell_centre, 1)
        cell_complete_radius[:, :, :] = distance.reshape(mask.shape)

        # Get a limit on the radius within which halos in the cell have all particles
        cell_complete_radius -= 1.5 * cell_diagonal
        cell_complete_radius[cell_complete_radius < 0.0] = 0.0

        # Return the result in suitable units
        comoving_length_unit = self.get_unit("snap_length") * self.a_unit
        return unyt.unyt_array(cell_complete_radius, units=comoving_length_unit)<|MERGE_RESOLUTION|>--- conflicted
+++ resolved
@@ -160,14 +160,9 @@
         if snap_filename_ref is None:
             self.snapshot_datasets = SnapshotDatasets([snap_filename] + extra_filenames)
         else:
-<<<<<<< HEAD
-            self.snapshot_datasets = SnapshotDatasets([snap_filename_ref] + extra_filenames_ref)
-
-=======
             self.snapshot_datasets = SnapshotDatasets(
                 [snap_filename_ref] + extra_filenames_ref
             )
->>>>>>> ef559e39
 
         # Open the input file
         with h5py.File(snap_filename.format(file_nr=0), "r") as infile:
@@ -366,14 +361,9 @@
                                 f"Using {ptype}/{name} from extra-input files instead of snapshot"
                             )
                         if name in self.extra_metadata_combined[ptype]:
-<<<<<<< HEAD
-                            # TODO Throw error (& test)
-                            pass
-=======
                             raise Exception(
                                 f"{ptype}/{name} is present in multiple extra-input files"
                             )
->>>>>>> ef559e39
                     self.extra_metadata_combined[ptype].update(file_metadata[ptype])
 
         # Scan reference snapshot for missing particle types (e.g. stars or black holes at high z)
@@ -404,54 +394,9 @@
                         for ptype in file_metadata:
                             if ptype not in self.extra_metadata_ref_combined:
                                 self.extra_metadata_ref_combined[ptype] = {}
-<<<<<<< HEAD
-                            # TODO Check datasets do not appear in multiple extra-input files, because in
-                            # that case we wouldn't know which one to use
                             self.extra_metadata_ref_combined[ptype].update(
                                 file_metadata[ptype]
                             )
-
-    def verify_extra_input(self, comm):
-        comm_rank = comm.Get_rank()
-        comm_size = comm.Get_size()
-        if comm_rank == 0:
-            pass
-            # TODO: Check the units
-
-        # Loop over the different extra-input files, checking they have the
-        # same number of particles as are in the snapshot
-        files_on_rank = phdf5.assign_files(self.nr_files, comm_size)
-        first_file = np.cumsum(files_on_rank) - files_on_rank
-        for file_nr in range(
-            first_file[comm_rank], first_file[comm_rank] + files_on_rank[comm_rank]
-        ):
-            npart_snapshot = {}
-            with h5py.File(self.snap_filename.format(file_nr=file_nr), 'r') as snap_file:
-                for parttype in self.snap_metadata:
-                    # Skip if this particle type is not present in the snapshot
-                    if len(self.snap_metadata[parttype]) == 0:
-                        continue
-                    # Pick the first dataset, assume all others are the same size
-                    dset = list(self.snap_metadata[parttype].keys())[0]
-                    npart_snapshot[parttype] = snap_file[f'{parttype}/{dset}'].shape[0]
-
-            for extra_filename, extra_metadata in zip(self.extra_filenames, self.extra_metadata):
-                with h5py.File(extra_filename.format(file_nr=file_nr), 'r') as extra_file:
-                    for parttype in self.snap_metadata:
-                        # Skip if this particle type is not present in the extra files
-                        if len(extra_metadata[parttype]) == 0:
-                            continue
-                        # Check the first dataset has the correct size
-                        dset = list(extra_metadata[parttype].keys())[0]
-                        npart_extra = extra_file[f'{parttype}/{dset}'].shape[0]
-                        if npart_snapshot[parttype] != npart_extra:
-                            print(f'Incorrect number of {parttype} in {extra_filename}')
-                            comm.Abort()
-=======
-                            self.extra_metadata_ref_combined[ptype].update(
-                                file_metadata[ptype]
-                            )
->>>>>>> ef559e39
 
     def verify_extra_input(self, comm):
         comm_rank = comm.Get_rank()
@@ -510,10 +455,6 @@
                     print(f"The following properties require {dataset}:")
                     full_property_list = property_table.PropertyTable.full_property_list
                     for k, v in full_property_list.items():
-<<<<<<< HEAD
-                        if dataset in v[8]:
-                            print(f"  {v[0]}")
-=======
                         # Skip property if it doesn't require this dataset
                         if dataset not in v[8]:
                             continue
@@ -522,7 +463,6 @@
                             if halo_prop.property_mask.get(v[0], False):
                                 print(f"  {v[0]}")
                                 break
->>>>>>> ef559e39
                     raise KeyError(
                         f"Can't find required dataset {dataset} in input file(s)!"
                     )
@@ -716,14 +656,8 @@
                 for name in property_names[ptype]:
 
                     # Get metadata for array to allocate in memory
-<<<<<<< HEAD
-                    if (
-                        (self.extra_filenames is not None)
-                        and (name in self.extra_metadata_combined[ptype])
-=======
                     if (self.extra_filenames is not None) and (
                         name in self.extra_metadata_combined[ptype]
->>>>>>> ef559e39
                     ):
                         units, dtype, shape = self.extra_metadata_combined[ptype][name]
                     elif name in self.snap_metadata[ptype]:
