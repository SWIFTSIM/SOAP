#!/bin/env python

import numpy as np
import h5py

import virgo.mpi.parallel_hdf5 as phdf5
import virgo.mpi.parallel_sort as psort
from virgo.util.partial_formatter import PartialFormatter

import lustre
import combine_args
import read_vr
import read_hbtplus
import read_subfind
import read_rockstar

from mpi4py import MPI

comm = MPI.COMM_WORLD
comm_rank = comm.Get_rank()
comm_size = comm.Get_size()


if __name__ == "__main__":

    # Read parameters from command line and config file
    from virgo.mpi.util import MPIArgumentParser
    parser = MPIArgumentParser(comm=comm, description="Compute particle group membership in SWIFT snapshots.")
    parser.add_argument("config_file", type=str, help="Name of the yaml configuration file")
    parser.add_argument("--sim-name", type=str, help="Name of the simulation to process")
    parser.add_argument("--snap-nr", type=int, help="Snapshot number to process")    
    args = parser.parse_args()
    args = combine_args.combine_arguments(args, args.config_file)

    # Extract parameters we need
    snap_nr = args["Parameters"]["snap_nr"]
    fof_filename = args["Snapshots"].get("fof_filename", "")
    swift_filename = args["Snapshots"]["filename"]
    halo_format = args["HaloFinder"]["type"]
    halo_basename = args["HaloFinder"]["filename"]
    output_file = args["GroupMembership"]["filename"]
    
    # Substitute in the snapshot number where necessary
    pf = PartialFormatter()
    swift_filename = pf.format(swift_filename, snap_nr=snap_nr, file_nr=None)
    fof_filename = pf.format(fof_filename, snap_nr=snap_nr, file_nr=None)
    halo_basename = pf.format(halo_basename, snap_nr=snap_nr, file_nr=None)
    output_file = pf.format(output_file, snap_nr=snap_nr, file_nr=None)
    
    # Ensure output dir exists
    if comm_rank == 0:
        lustre.ensure_output_dir(output_file)
    comm.barrier()

    # Find group number for each particle ID in the halo finder output
    if halo_format == "VR":
        # Read VELOCIraptor output
        (
            total_nr_halos,
            ids_bound,
            grnr_bound,
            rank_bound,
            ids_unbound,
            grnr_unbound,
        ) = read_vr.read_vr_groupnr(halo_basename)
    elif halo_format == "HBTplus":
        # Read HBTplus output
        total_nr_halos, ids_bound, grnr_bound, rank_bound = read_hbtplus.read_hbtplus_groupnr(
            halo_basename
        )
        ids_unbound = None  # HBTplus does not output unbound particles
        grnr_unbound = None
    elif halo_format == "Subfind":
        # Read Gadget-4 subfind output
        total_nr_halos, ids_bound, grnr_bound = read_subfind.read_gadget4_groupnr(
            halo_basename
        )
        ids_unbound = None
        grnr_unbound = None
        rank_bound = None
    elif halo_format == 'Rockstar':
        # Read Rockstar output
        total_nr_halos, ids_bound, grnr_bound = read_rockstar.read_rockstar_groupnr(
            halo_basename
        )
        ids_unbound = None
        grnr_unbound = None
        rank_bound = None
    else:
        raise RuntimeError(f"Unrecognised halo finder name: {halo_format}")

    # Report memory load
    nr_parts_local = len(ids_bound)
    max_nr_parts_local = comm.allreduce(nr_parts_local, op=MPI.MAX)
    min_nr_parts_local = comm.allreduce(nr_parts_local, op=MPI.MIN)
    if comm_rank == 0:
        print(f"Number of group particle IDs per rank min={min_nr_parts_local}, max={max_nr_parts_local}")
        # Determine SWIFT particle types which exist in the snapshot
        ptypes = []
        with h5py.File(swift_filename.format(file_nr=0), "r") as infile:
            nr_types = infile["Header"].attrs["NumPartTypes"][0]
            numpart_total = infile["Header"].attrs["NumPart_Total"].astype(np.int64) + (
                infile["Header"].attrs["NumPart_Total_HighWord"].astype(np.int64) << 32
            )
            for i in range(nr_types):
                if numpart_total[i] > 0:
                    ptypes.append("PartType%d" % i)
    else:
        ptypes = None
    ptypes = comm.bcast(ptypes)

    # Open the snapshot
    snap_file = phdf5.MultiFile(
        swift_filename, file_nr_attr=("Header", "NumFilesPerSnapshot")
    )

    # Read in FOF file information if a separate file has been passed
    fof_ptypes = []
    if fof_filename != '':
        # Determine particle types which exist in the FOF file
        if comm_rank == 0:
            with h5py.File(fof_filename.format(file_nr=0), "r") as infile:
                nr_types = infile["Header"].attrs["NumPartTypes"][0]
                for i in range(nr_types):
                    if f'PartType{i}' in infile:
                        fof_ptypes.append(f"PartType{i}")
        fof_ptypes = comm.bcast(fof_ptypes)

        # Open the FOF file
        fof_file = phdf5.MultiFile(
            fof_filename, file_nr_attr=("Header", "NumFilesPerSnapshot")
        )

    # Loop over particle types
    create_file = True
    for ptype in ptypes:

        if comm_rank == 0:
            print("Calculating group membership for type", ptype)
        swift_ids = snap_file.read(("ParticleIDs",), ptype)["ParticleIDs"]

        # Report memory load
        nr_parts_local = len(swift_ids)
        max_nr_parts_local = comm.allreduce(nr_parts_local, op=MPI.MAX)
        min_nr_parts_local = comm.allreduce(nr_parts_local, op=MPI.MIN)
        if comm_rank == 0:
            print(f"  Number of snapshot particle IDs per rank min={min_nr_parts_local}, max={max_nr_parts_local}")
        
        # Allocate array to store SWIFT particle group membership
        swift_grnr_bound = np.ndarray(len(swift_ids), dtype=grnr_bound.dtype)
        if rank_bound is not None:
            swift_rank_bound = np.ndarray(len(swift_ids), dtype=rank_bound.dtype)
        if ids_unbound is not None:
            swift_grnr_unbound = np.ndarray(len(swift_ids), dtype=grnr_unbound.dtype)

        if comm_rank == 0:
            print("  Matching SWIFT particle IDs to bound IDs")
        ptr = psort.parallel_match(swift_ids, ids_bound)

        if comm_rank == 0:
            print("  Assigning bound group membership to SWIFT particles")
        matched = ptr >= 0
        swift_grnr_bound[matched] = psort.fetch_elements(grnr_bound, ptr[matched])
        swift_grnr_bound[matched == False] = -1

        if rank_bound is not None:
            if comm_rank == 0:
                print("  Assigning rank by binding energy to SWIFT particles")
            swift_rank_bound[matched] = psort.fetch_elements(rank_bound, ptr[matched])
            swift_rank_bound[matched == False] = -1

        if ids_unbound is not None:
            if comm_rank == 0:
                print("  Matching SWIFT particle IDs to unbound IDs")
            ptr = psort.parallel_match(swift_ids, ids_unbound)

            if comm_rank == 0:
                print("  Assigning unbound group membership to SWIFT particles")
            matched = ptr >= 0
            swift_grnr_unbound[matched] = psort.fetch_elements(
                grnr_unbound, ptr[matched]
            )
            swift_grnr_unbound[matched == False] = -1
            swift_grnr_all = np.maximum(swift_grnr_bound, swift_grnr_unbound)

<<<<<<< HEAD
        # Compute the number of bound particles of this type in each halo
        if comm_rank == 0:
            print("  Computing number of bound particles in each halo")
        in_halo = swift_grnr_bound >= 0
        npart_bound_type = psort.parallel_bincount(
            swift_grnr_bound[in_halo], minlength=total_nr_halos, comm=comm
        )

        # Compute the number of bound+unbound particles of this type in each halo
        if ids_unbound is not None:
            if comm_rank == 0:
                print("  Computing number of bound+unbound particles in each halo")
            in_halo = swift_grnr_all >= 0
            npart_all_type = psort.parallel_bincount(
                swift_grnr_all[in_halo], minlength=total_nr_halos, comm=comm
            )

        if ptype in fof_ptypes:
            if comm_rank == 0:
                print("  Matching FOF catalogue to snapshot")
            fof_particle_ids = fof_file.read(("ParticleIDs",), ptype)["ParticleIDs"]
            fof_group_ids = fof_file.read(("FOFGroupIDs",), ptype)["FOFGroupIDs"]
            ptr = psort.parallel_match(swift_ids, fof_particle_ids)
            swift_fof_group_ids = np.ndarray(len(swift_ids), dtype=fof_group_ids.dtype)
            swift_fof_group_ids = psort.fetch_elements(fof_group_ids, ptr)

=======
>>>>>>> a48ceb57
        # Determine if we need to create a new output file set
        if create_file:
            mode = "w"
            create_file = False
        else:
            mode = "r+"

        # Set up dataset attributes
        unit_attrs = {
            "Conversion factor to CGS (not including cosmological corrections)": [1.0],
            "Conversion factor to CGS (including cosmological corrections)": [1.0],
            "U_I exponent": [0.0],
            "U_L exponent": [0.0],
            "U_M exponent": [0.0],
            "U_t exponent": [0.0],
            "U_T exponent": [0.0],
            "a-scale exponent": [0.0],
            "h-scale exponent": [0.0],
        }
        attrs = {
            "GroupNr_bound": {
                "Description": "Index of halo in which this particle is a bound member, or -1 if none"
            },
            "Rank_bound": {
                "Description": "Ranking by binding energy of the bound particles (first in halo=0), or -1 if not bound"
            },
            "GroupNr_all": {
                "Description": "Index of halo in which this particle is a member (bound or unbound), or -1 if none"
            },
            "FOFGroupIDs": {
                "Description": "Friends-Of-Friends ID of the group in which this particle is a member, of -1 if none"
            },
        }
        attrs["GroupNr_bound"].update(unit_attrs)
        attrs["Rank_bound"].update(unit_attrs)
        attrs["GroupNr_all"].update(unit_attrs)
        attrs["FOFGroupIDs"].update(unit_attrs)

        # Write these particles out with the same layout as the input snapshot
        if comm_rank == 0:
            print("  Writing out group membership of SWIFT particles")
        elements_per_file = snap_file.get_elements_per_file("ParticleIDs", group=ptype)
        output = {"GroupNr_bound": swift_grnr_bound}
        if rank_bound is not None:
            output["Rank_bound"] = swift_rank_bound
        if ids_unbound is not None:
            output["GroupNr_all"] = swift_grnr_all
        if ptype in fof_ptypes:
            output["FOFGroupIDs"] = swift_fof_group_ids
        snap_file.write(
            output,
            elements_per_file,
            filenames=output_file,
            mode=mode,
            group=ptype,
            attrs=attrs,
        )

    comm.barrier()
    if comm_rank == 0:
        print("Done.")<|MERGE_RESOLUTION|>--- conflicted
+++ resolved
@@ -183,24 +183,6 @@
             swift_grnr_unbound[matched == False] = -1
             swift_grnr_all = np.maximum(swift_grnr_bound, swift_grnr_unbound)
 
-<<<<<<< HEAD
-        # Compute the number of bound particles of this type in each halo
-        if comm_rank == 0:
-            print("  Computing number of bound particles in each halo")
-        in_halo = swift_grnr_bound >= 0
-        npart_bound_type = psort.parallel_bincount(
-            swift_grnr_bound[in_halo], minlength=total_nr_halos, comm=comm
-        )
-
-        # Compute the number of bound+unbound particles of this type in each halo
-        if ids_unbound is not None:
-            if comm_rank == 0:
-                print("  Computing number of bound+unbound particles in each halo")
-            in_halo = swift_grnr_all >= 0
-            npart_all_type = psort.parallel_bincount(
-                swift_grnr_all[in_halo], minlength=total_nr_halos, comm=comm
-            )
-
         if ptype in fof_ptypes:
             if comm_rank == 0:
                 print("  Matching FOF catalogue to snapshot")
@@ -210,8 +192,6 @@
             swift_fof_group_ids = np.ndarray(len(swift_ids), dtype=fof_group_ids.dtype)
             swift_fof_group_ids = psort.fetch_elements(fof_group_ids, ptr)
 
-=======
->>>>>>> a48ceb57
         # Determine if we need to create a new output file set
         if create_file:
             mode = "w"
