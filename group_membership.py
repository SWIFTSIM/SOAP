#!/bin/env python

import time
import socket
import numpy as np
import h5py

import virgo.mpi.parallel_hdf5 as phdf5
import virgo.mpi.parallel_sort as psort
from virgo.util.partial_formatter import PartialFormatter

import lustre
import combine_args
import read_vr
import read_hbtplus
import read_subfind
import read_rockstar
from mpi4py import MPI

comm = MPI.COMM_WORLD
comm_rank = comm.Get_rank()
comm_size = comm.Get_size()


def process_particle_type(
    ptype,
    snap_file,
    ids_bound,
    grnr_bound,
    rank_bound,
    ids_unbound,
    fof_ptypes,
    fof_file,
    create_file,
):
    """
    Compute group membership for one particle type
    """
    if comm_rank == 0:
        print("Calculating group membership for type", ptype)
    swift_ids = snap_file.read(("ParticleIDs",), ptype)["ParticleIDs"]

    # Report memory load
    nr_parts_local = len(swift_ids)
    max_nr_parts_local = comm.allreduce(nr_parts_local, op=MPI.MAX)
    min_nr_parts_local = comm.allreduce(nr_parts_local, op=MPI.MIN)
    if comm_rank == 0:
        print(
            f"  Number of snapshot particle IDs per rank min={min_nr_parts_local}, max={max_nr_parts_local}"
        )

    # Look up FoF group membership of the particles
    if ptype in fof_ptypes:
        if comm_rank == 0:
            print("  Matching FOF catalogue to snapshot")
        fof_particle_ids = fof_file.read(("ParticleIDs",), ptype)["ParticleIDs"]
        fof_group_ids = fof_file.read(("FOFGroupIDs",), ptype)["FOFGroupIDs"]
        ptr = psort.parallel_match(swift_ids, fof_particle_ids)
        del fof_particle_ids
        swift_fof_group_ids = psort.fetch_elements(fof_group_ids, ptr)
        del fof_group_ids
        del ptr

    if comm_rank == 0:
        print("  Matching SWIFT particle IDs to bound IDs")
    ptr = psort.parallel_match(swift_ids, ids_bound)

    if comm_rank == 0:
        print("  Assigning bound group membership to SWIFT particles")
    matched = ptr >= 0
    swift_grnr_bound = np.ndarray(len(swift_ids), dtype=grnr_bound.dtype)
    swift_grnr_bound[matched] = psort.fetch_elements(grnr_bound, ptr[matched])
    swift_grnr_bound[matched == False] = -1

    if rank_bound is not None:
        if comm_rank == 0:
            print("  Assigning rank by binding energy to SWIFT particles")
        swift_rank_bound = np.ndarray(len(swift_ids), dtype=rank_bound.dtype)
        swift_rank_bound[matched] = psort.fetch_elements(rank_bound, ptr[matched])
        swift_rank_bound[matched == False] = -1
    del ptr
    del matched

    if ids_unbound is not None:
        if comm_rank == 0:
            print("  Matching SWIFT particle IDs to unbound IDs")
        ptr = psort.parallel_match(swift_ids, ids_unbound)

        if comm_rank == 0:
            print("  Assigning unbound group membership to SWIFT particles")
        matched = ptr >= 0
        swift_grnr_unbound = np.ndarray(len(swift_ids), dtype=grnr_unbound.dtype)
        swift_grnr_unbound[matched] = psort.fetch_elements(grnr_unbound, ptr[matched])
        swift_grnr_unbound[matched == False] = -1
        swift_grnr_all = np.maximum(swift_grnr_bound, swift_grnr_unbound)
        del ptr
        del matched

    # Determine if we need to create a new output file set
    if create_file:
        mode = "w"
    else:
        mode = "r+"

    # Set up dataset attributes
    unit_attrs = {
        "Conversion factor to CGS (not including cosmological corrections)": [1.0],
        "Conversion factor to physical CGS (including cosmological corrections)": [1.0],
        "U_I exponent": [0.0],
        "U_L exponent": [0.0],
        "U_M exponent": [0.0],
        "U_t exponent": [0.0],
        "U_T exponent": [0.0],
        "a-scale exponent": [0.0],
        "h-scale exponent": [0.0],
    }
    attrs = {
        "GroupNr_bound": {
            "Description": "Index of halo in which this particle is a bound member, or -1 if none"
        },
        "Rank_bound": {
            "Description": "Ranking by binding energy of the bound particles (first in halo=0), or -1 if not bound"
        },
        "GroupNr_all": {
            "Description": "Index of halo in which this particle is a member (bound or unbound), or -1 if none"
        },
        "FOFGroupIDs": {
            "Description": "Friends-Of-Friends ID of the group in which this particle is a member, of -1 if none"
        },
    }
    attrs["GroupNr_bound"].update(unit_attrs)
    attrs["Rank_bound"].update(unit_attrs)
    attrs["GroupNr_all"].update(unit_attrs)
    attrs["FOFGroupIDs"].update(unit_attrs)

    # Write these particles out with the same layout as the input snapshot
    if comm_rank == 0:
        print("  Writing out group membership of SWIFT particles")
    elements_per_file = snap_file.get_elements_per_file("ParticleIDs", group=ptype)
    output = {"GroupNr_bound": swift_grnr_bound}
    if rank_bound is not None:
        output["Rank_bound"] = swift_rank_bound
    if ids_unbound is not None:
        output["GroupNr_all"] = swift_grnr_all
    if ptype in fof_ptypes:
        output["FOFGroupIDs"] = swift_fof_group_ids
    snap_file.write(
        output,
        elements_per_file,
        filenames=output_file,
        mode=mode,
        group=ptype,
        attrs=attrs,
    )

if __name__ == "__main__":

    # Read parameters from command line and config file
    from virgo.mpi.util import MPIArgumentParser

    parser = MPIArgumentParser(
        comm=comm, description="Compute particle group membership in SWIFT snapshots."
    )
    parser.add_argument(
        "config_file", type=str, help="Name of the yaml configuration file"
    )
    parser.add_argument(
        "--sim-name", type=str, help="Name of the simulation to process"
    )
    parser.add_argument("--snap-nr", type=int, help="Snapshot number to process")
    args = parser.parse_args()
    args = combine_args.combine_arguments(args, args.config_file)

    # Extract parameters we need
    snap_nr = args["Parameters"]["snap_nr"]
    fof_filename = args["Snapshots"].get("fof_filename", "")
    swift_filename = args["Snapshots"]["filename"]
    halo_format = args["HaloFinder"]["type"]
    halo_basename = args["HaloFinder"]["filename"]
    output_file = args["GroupMembership"]["filename"]

    if comm_rank == 0:
        print(f'Input snapshot is {swift_filename}')
        print(f'Halo basename is {halo_basename}')
        print(f'Snapshot number is {snap_nr}')

    # Substitute in the snapshot number where necessary
    pf = PartialFormatter()
    swift_filename = pf.format(swift_filename, snap_nr=snap_nr, file_nr=None)
    fof_filename = pf.format(fof_filename, snap_nr=snap_nr, file_nr=None)
    halo_basename = pf.format(halo_basename, snap_nr=snap_nr, file_nr=None)
    output_file = pf.format(output_file, snap_nr=snap_nr, file_nr=None)

    # Check both swift and output filenames are (not) chunk files
    if "file_nr" in swift_filename:
        assert "file_nr" in output_file, "Membership filenames require {file_nr}"
    else:
        assert (
            "file_nr" not in output_file
        ), "Membership filenames shouldn't have {file_nr}"

    # Ensure output dir exists
    if comm_rank == 0:
        lustre.ensure_output_dir(output_file)
    comm.barrier()

    # Find group number for each particle ID in the halo finder output
    if halo_format == "VR":
        # Read VELOCIraptor output
        (
            total_nr_halos,
            ids_bound,
            grnr_bound,
            rank_bound,
            ids_unbound,
            grnr_unbound,
        ) = read_vr.read_vr_groupnr(halo_basename)
    elif halo_format == "HBTplus":
        # Read HBTplus output
        total_nr_halos, ids_bound, grnr_bound, rank_bound = read_hbtplus.read_hbtplus_groupnr(
            halo_basename
        )
        ids_unbound = None  # HBTplus does not output unbound particles
        grnr_unbound = None
    elif halo_format == "Subfind":
        # Read Gadget-4 subfind output
        total_nr_halos, ids_bound, grnr_bound = read_subfind.read_gadget4_groupnr(
            halo_basename
        )
        ids_unbound = None
        grnr_unbound = None
        rank_bound = None
    elif halo_format == "Rockstar":
        # Read Rockstar output
        total_nr_halos, ids_bound, grnr_bound = read_rockstar.read_rockstar_groupnr(
            halo_basename
        )
        ids_unbound = None
        grnr_unbound = None
        rank_bound = None
    else:
        raise RuntimeError(f"Unrecognised halo finder name: {halo_format}")

    # Report memory load
    nr_parts_local = len(ids_bound)
    max_nr_parts_local = comm.allreduce(nr_parts_local, op=MPI.MAX)
    min_nr_parts_local = comm.allreduce(nr_parts_local, op=MPI.MIN)
    if comm_rank == 0:
        print(
            f"Number of group particle IDs per rank min={min_nr_parts_local}, max={max_nr_parts_local}"
        )

        # Read snapshot attributes
        header = {}
        ptypes = []
        with h5py.File(swift_filename.format(file_nr=0), "r") as infile:
            # Determine SWIFT particle types which exist in the snapshot
            nr_types = infile["Header"].attrs["NumPartTypes"][0]
            for i in range(nr_types):
<<<<<<< HEAD
                if numpart_total[i] > 0 or i == 4 or i == 5: # keeps stars and BHs record even if none have formed yet
                    ptypes.append("PartType%d" % i)
=======
                if f"PartType{i}" in infile:
                    ptypes.append(f"PartType{i}")

            for attr in [
                "BoxSize",
                "Dimension",
                "NumFilesPerSnapshot",
                "NumPartTypes",
                "NumPart_ThisFile",
                "NumPart_Total",
                "NumPart_Total_HighWord",
                "Redshift",
                "RunName",
                "Scale-factor",
            ]:
                header[attr] = infile["Header"].attrs[attr]

        header["Code"] = "SOAP"
        header["OutputType"] = "Membership"
        snapshot_date = time.strftime("%H:%M:%S %Y-%m-%d GMT", time.gmtime())
        header["SnapshotDate"] = snapshot_date
        header["System"] = socket.gethostname()
        header["halo_basename"] = halo_basename
        header["halo_format"] = halo_format
        header["snapshot_nr"] = snap_nr
        header["swift_filename"] = swift_filename
        header["fof_filename"] = fof_filename
>>>>>>> ef559e39
    else:
        ptypes = None
        header = None
    ptypes = comm.bcast(ptypes)
    header = comm.bcast(header)

    # Open the snapshot
    snap_file = phdf5.MultiFile(
        swift_filename, file_nr_attr=("Header", "NumFilesPerSnapshot")
    )

    # Read in FOF file information if a separate file has been passed
    fof_ptypes = []
    fof_file = None
    if fof_filename != "":
        # Determine particle types which exist in the FOF file
        if comm_rank == 0:
            with h5py.File(fof_filename.format(file_nr=0), "r") as infile:
                nr_types = infile["Header"].attrs["NumPartTypes"][0]
                for i in range(nr_types):
                    if f"PartType{i}" in infile:
                        fof_ptypes.append(f"PartType{i}")
        fof_ptypes = comm.bcast(fof_ptypes)

        # Open the FOF file
        fof_file = phdf5.MultiFile(
            fof_filename, file_nr_attr=("Header", "NumFilesPerSnapshot")
        )

    # Loop over particle types
    create_file = True
    for ptype in ptypes:
        process_particle_type(
            ptype,
            snap_file,
            ids_bound,
            grnr_bound,
            rank_bound,
            ids_unbound,
            fof_ptypes,
            fof_file,
            create_file,
        )
        create_file = False
    comm.barrier()

    # Write header
    n_files = header["NumFilesPerSnapshot"][0]
    files_on_rank = phdf5.assign_files(n_files, comm_size)
    first_file = np.cumsum(files_on_rank) - files_on_rank
    for file_nr in range(
        first_file[comm_rank], first_file[comm_rank] + files_on_rank[comm_rank]
    ):
        with h5py.File(output_file.format(file_nr=file_nr), "r+") as infile:
            group = infile.create_group('Header')
            for k, v in header.items():
                group.attrs[k] = v

    comm.barrier()
    if comm_rank == 0:
        print("Done.")<|MERGE_RESOLUTION|>--- conflicted
+++ resolved
@@ -257,10 +257,6 @@
             # Determine SWIFT particle types which exist in the snapshot
             nr_types = infile["Header"].attrs["NumPartTypes"][0]
             for i in range(nr_types):
-<<<<<<< HEAD
-                if numpart_total[i] > 0 or i == 4 or i == 5: # keeps stars and BHs record even if none have formed yet
-                    ptypes.append("PartType%d" % i)
-=======
                 if f"PartType{i}" in infile:
                     ptypes.append(f"PartType{i}")
 
@@ -288,7 +284,6 @@
         header["snapshot_nr"] = snap_nr
         header["swift_filename"] = swift_filename
         header["fof_filename"] = fof_filename
->>>>>>> ef559e39
     else:
         ptypes = None
         header = None
