#!/bin/env python

import argparse
import os
import subprocess
import sys
from mpi4py import MPI

from virgo.mpi.util import MPIArgumentParser

import combine_args


def get_git_hash() -> str:
    try:
        return (
            subprocess.check_output(["git", "rev-parse", "HEAD"])
            .decode("ascii")
            .strip()
        )
    except subprocess.CalledProcessError:
        print("Could not determine git hash")
        return ""


def get_soap_args(comm):
    """
    Process command line arguments for halo properties program.

    Returns a dict with the argument values, or None on failure.
    """

    # Define command line arguments
    parser = MPIArgumentParser(
        comm=comm, description="Compute halo properties in SWIFT snapshots."
    )
    parser.add_argument(
        "config_file", type=str, help="Name of the yaml configuration file"
    )
    parser.add_argument(
        "--sim-name", type=str, help="Name of the simulation to process"
    )
    parser.add_argument("--snap-nr", type=int, help="Snapshot number to process")
    parser.add_argument(
        "--chunks",
        metavar="N",
        type=int,
        default=1,
        help="Splits volume into N chunks and each compute node processes one chunk at a time",
    )
    parser.add_argument(
        "--dmo", action="store_true", help="Run in dark matter only mode"
    )
    parser.add_argument(
        "--centrals-only", action="store_true", help="Only process central halos"
    )
    parser.add_argument(
        "--max-halos",
        metavar="N",
        type=int,
        default=0,
        help="(For debugging) only process the first N halos in the catalogue",
    )
    parser.add_argument(
        "--halo-indices",
        nargs="*",
        type=int,
        help="Only process the specified halo indices",
    )
    parser.add_argument(
        "--reference-snapshot",
        help="Specify reference snapshot number containing all particle types",
        metavar="N",
        type=int,
    )
    parser.add_argument(
        "--profile",
        metavar="LEVEL",
        type=int,
        default=0,
        help="Run with profiling (0=off, 1=first MPI rank only, 2=all ranks)",
    )
    parser.add_argument(
        "--max-ranks-reading",
        type=int,
        default=32,
        help="Number of ranks per node reading snapshot data",
    )
    parser.add_argument(
        "--output-parameters",
        type=str,
        default="",
        help="Where to write the used parameters",
    )
    parser.add_argument(
        "--extra-input",
        nargs="*",
        type=str,
        help=(
            "Snapshot-like files containing datasets not present in the original "
            "snapshots. If datasets of the same name are found in both the "
            "snapshots and the extra input, the values from the extra input "
            "files will be used."
        ),
    )
    parser.add_argument("--snipshot", action="store_true", help="Run in snipshot mode")
    parser.add_argument("--snapshot", action="store_true", help="Run in snapshot mode")
    all_args = parser.parse_args()

    # Combine with parameters from configuration file
    if comm.Get_rank() == 0:
        all_args = combine_args.combine_arguments(all_args, all_args.config_file)
        all_args["git_hash"] = get_git_hash()
    else:
        all_args = None
    all_args = comm.bcast(all_args)

    # Extract parameters we need for SOAP
    args = argparse.Namespace()
    args.config_filename = all_args["Parameters"]["config_file"]
    args.swift_filename = all_args["Snapshots"]["filename"]
    args.scratch_dir = all_args["HaloProperties"]["chunk_dir"]
    args.halo_basename = all_args["HaloFinder"]["filename"]
    args.halo_format = all_args["HaloFinder"]["type"]
    args.fof_group_filename = all_args["HaloFinder"].get("fof_filename", "")
    args.output_file = all_args["HaloProperties"]["filename"]
    args.snapshot_nr = all_args["Parameters"]["snap_nr"]
    args.chunks = all_args["Parameters"]["chunks"]
    args.centrals_only = all_args["Parameters"]["centrals_only"]
    args.dmo = all_args["Parameters"]["dmo"]
    args.max_halos = all_args["Parameters"]["max_halos"]
    args.halo_indices = all_args["Parameters"]["halo_indices"]
    args.reference_snapshot = all_args["Parameters"]["reference_snapshot"]
    args.profile = all_args["Parameters"]["profile"]
    args.max_ranks_reading = all_args["Parameters"]["max_ranks_reading"]
    args.output_parameters = all_args["Parameters"]["output_parameters"]
    args.git_hash = all_args["git_hash"]
    args.min_read_radius_cmpc = all_args["calculations"]["min_read_radius_cmpc"]
    args.calculations = all_args["calculations"]

<<<<<<< HEAD
    # Extra-input files which are passed as an argument when running SOAP are
    # processed the same way as the membership files
    if all_args["Parameters"]["extra_input"] is None:
        args.extra_input = []
    else:
        args.extra_input = all_args["Parameters"]["extra_input"]
=======
    # Extra-input files which are optionally passed in the parameter file are
    # processed the same way as the membership files
    if "ExtraInput" in all_args:
        args.extra_input = list(all_args["ExtraInput"].values())
    else:
        args.extra_input = []
>>>>>>> ef559e39
    args.extra_input.append(all_args["GroupMembership"]["filename"])

    # The default behaviour is to determine whether to run in snipshot mode
    # by looking at the value of "SelectOutut" in the snapshot header.
    # Passing --snipshot or --snapshot will override this
    if all_args["Parameters"]["snipshot"]:
        args.snipshot = True
        assert not all_args["Parameters"][
            "snapshot"
        ], "You cannot pass both --snapshot and --snipshot"
    elif all_args["Parameters"]["snapshot"]:
        args.snipshot = False
    else:
        # We will set the value of arg.snipshot later
        args.snipshot = None

    # Check certain input/output paths are valid, as they won't be used until the end
    if comm.Get_rank() == 0:
        # Check we can write to the halo properties file
        dirname = os.path.dirname(os.path.abspath(args.output_file))
        # Directory may not exist yet, so move up the tree until we find one that does
        while not os.path.exists(dirname):
            dirname = os.path.dirname(dirname)
        if not os.access(dirname, os.W_OK):
            print("Can't write to output directory")
            comm.Abort(1)
        # Check if the FOF files exist
        if args.fof_group_filename != "":
            fof_filename = args.fof_group_filename.format(
                snap_nr=args.snapshot_nr, file_nr=0
            )
            if not os.path.exists(fof_filename):
                print("FOF group catalogues do not exist")
                comm.Abort(1)

    return args<|MERGE_RESOLUTION|>--- conflicted
+++ resolved
@@ -138,21 +138,12 @@
     args.min_read_radius_cmpc = all_args["calculations"]["min_read_radius_cmpc"]
     args.calculations = all_args["calculations"]
 
-<<<<<<< HEAD
     # Extra-input files which are passed as an argument when running SOAP are
     # processed the same way as the membership files
     if all_args["Parameters"]["extra_input"] is None:
         args.extra_input = []
     else:
         args.extra_input = all_args["Parameters"]["extra_input"]
-=======
-    # Extra-input files which are optionally passed in the parameter file are
-    # processed the same way as the membership files
-    if "ExtraInput" in all_args:
-        args.extra_input = list(all_args["ExtraInput"].values())
-    else:
-        args.extra_input = []
->>>>>>> ef559e39
     args.extra_input.append(all_args["GroupMembership"]["filename"])
 
     # The default behaviour is to determine whether to run in snipshot mode
