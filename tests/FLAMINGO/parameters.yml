Parameters:
  sim_dir:     /cosma8/data/dp004/flamingo/Runs/
  output_dir:  output/
  scratch_dir: output/

Snapshots:
  filename: "{sim_dir}/{sim_name}/snapshots/flamingo_{snap_nr:04d}/flamingo_{snap_nr:04d}.{file_nr}.hdf5"

HaloFinder:
  type: VR
  filename: "{sim_dir}/{sim_name}/VR/catalogue_{snap_nr:04d}/vr_catalogue_{snap_nr:04d}"

GroupMembership:
  # Use the pre-existing membership files
  filename: "{sim_dir}/{sim_name}/SOAP/membership_{snap_nr:04d}/membership_{snap_nr:04d}.{file_nr}.hdf5"

HaloProperties:
  # Where to write the halo properties file
  filename: "{output_dir}/{halo_finder}/halo_properties_{snap_nr:04d}.hdf5"
  # Where to write temporary chunk output
  chunk_dir: "{scratch_dir}/SOAP-tmp/{halo_finder}"

ApertureProperties:
  properties:
    AngularMomentumBaryons: true
    AngularMomentumDarkMatter: true
    AngularMomentumGas: true
    AngularMomentumStars: true
    AtomicHydrogenMass: false
    BlackHolesDynamicalMass: true
    BlackHolesLastEventScalefactor: true
    BlackHolesSubgridMass: true
    CentreOfMass: true
    CentreOfMassVelocity: true
    DarkMatterMass: true
    DarkMatterVelocityDispersionMatrix: false
    DiffuseCarbonMass: false
    DiffuseIronMass: false
    DiffuseMagnesiumMass: false
    DiffuseOxygenMass: false
    DiffuseSiliconMass: false
    DiscToTotalGasMassFraction: true
    DiscToTotalStellarMassFraction: true
    DustGraphiteMass: false
    DustGraphiteMassInAtomicGas: false
    DustGraphiteMassInColdDenseGas: false
    DustGraphiteMassInMolecularGas: false
    DustLargeGrainMass: false
    DustLargeGrainMassInColdDenseGas: false
    DustLargeGrainMassInMolecularGas: false
    DustSilicatesMass: false
    DustSilicatesMassInAtomicGas: false
    DustSilicatesMassInColdDenseGas: false
    DustSilicatesMassInMolecularGas: false
    DustSmallGrainMass: false
    DustSmallGrainMassInColdDenseGas: false
    DustSmallGrainMassInMolecularGas: false
    GasMassInColdDenseDiffuseMetals: false
    GasMass: true
    GasMassFractionInIron: true
    GasMassFractionInMetals: true
    GasMassFractionInOxygen: true
    GasMassInColdDenseGas: false
    GasMassInMetals: false
    GasTemperature: true
    GasTemperatureWithoutRecentAGNHeating: true
    GasVelocityDispersionMatrix: false
    HalfMassRadiusBaryons: true
    HalfMassRadiusDarkMatter: true
    HalfMassRadiusGas: true
    HalfMassRadiusStars: true
    HeliumMass: false
    HydrogenMass: false
    KappaCorotBaryons: true
    KappaCorotGas: true
    KappaCorotStars: true
    KineticEnergyGas: true
    KineticEnergyStars: true
    LinearMassWeightedDiffuseOxygenOverHydrogenOfGas: false
    LinearMassWeightedIronFromSNIaOverHydrogenOfStars: false
    LinearMassWeightedIronOverHydrogenOfStars: false
    LinearMassWeightedOxygenOverHydrogenOfGas: false
    LinearMassWeightedCarbonOverOxygenOfGas: false
    LinearMassWeightedDiffuseCarbonOverOxygenOfGas: false
    LinearMassWeightedNitrogenOverOxygenOfGas: false
    LinearMassWeightedDiffuseNitrogenOverOxygenOfGas: false
    LogarithmicMassWeightedDiffuseOxygenOverHydrogenOfAtomicGasHighLimit: false
    LogarithmicMassWeightedDiffuseOxygenOverHydrogenOfAtomicGasLowLimit: false
    LogarithmicMassWeightedDiffuseOxygenOverHydrogenOfGasHighLimit: false
    LogarithmicMassWeightedDiffuseOxygenOverHydrogenOfGasLowLimit: false
    LogarithmicMassWeightedDiffuseOxygenOverHydrogenOfMolecularGasHighLimit: false
    LogarithmicMassWeightedDiffuseOxygenOverHydrogenOfMolecularGasLowLimit: false
    LogarithmicMassWeightedIronFromSNIaOverHydrogenOfStarsLowLimit: false
    LogarithmicMassWeightedIronOverHydrogenOfStarsHighLimit: false
    LogarithmicMassWeightedIronOverHydrogenOfStarsLowLimit: false
    LogarithmicMassWeightedDiffuseCarbonOverOxygenOfGasLowLimit: false
    LogarithmicMassWeightedDiffuseNitrogenOverOxygenOfGasLowLimit: false
    LogarithmicMassWeightedDiffuseNitrogenOverOxygenOfGasHighLimit: false
    LogarithmicMassWeightedDiffuseCarbonOverOxygenOfGasHighLimit: false
    LuminosityWeightedMeanStellarAge: true
    MassWeightedMeanStellarAge: true
    MolecularHydrogenMass: false
    MostMassiveBlackHoleAccretionRate: true
    MostMassiveBlackHoleID: true
    MostMassiveBlackHoleLastEventScalefactor: true
    MostMassiveBlackHoleMass: true
    MostMassiveBlackHolePosition: true
    MostMassiveBlackHoleVelocity: true
    NumberOfBlackHoleParticles: true
    NumberOfDarkMatterParticles: true
    NumberOfGasParticles: true
    NumberOfStarParticles: true
    SpinParameter: true
    StarFormationRate: true
    StarFormingGasMass: true
    StarFormingGasMassFractionInIron: true
    StarFormingGasMassFractionInMetals: true
    StarFormingGasMassFractionInOxygen: true
    StarFormingGasMassInMetals: false
    StellarCentreOfMass: true
    StellarCentreOfMassVelocity: true
    StellarInitialMass: true
    StellarLuminosity: true
    StellarMass: true
    StellarMassFractionInIron: true
    StellarMassFractionInMagnesium: false
    StellarMassFractionInMetals: true
    StellarMassFractionInOxygen: true
    StellarMassInMetals: false
    StellarVelocityDispersionMatrix: false
    TotalMass: true
    TotalSNIaRate: false
  variations:
    exclusive_1000_kpc:
      inclusive: false
      radius_in_kpc: 1000.0
      filter: general
    exclusive_100_kpc:
      inclusive: false
      radius_in_kpc: 100.0
    exclusive_10_kpc:
      inclusive: false
      radius_in_kpc: 10.0
    exclusive_3000kpc:
      inclusive: false
      radius_in_kpc: 3000.0
      filter: general
    exclusive_300kpc:
      inclusive: false
      radius_in_kpc: 300.0
    exclusive_30_kpc:
      inclusive: false
      radius_in_kpc: 30.0
    exclusive_500_kpc:
      inclusive: false
      radius_in_kpc: 500.0
      filter: general
    exclusive_50_kpc:
      inclusive: false
      radius_in_kpc: 50.0
    inclusive_1000_kpc:
      inclusive: true
      radius_in_kpc: 1000.0
      filter: general
    inclusive_100_kpc:
      inclusive: true
      radius_in_kpc: 100.0
    inclusive_10_kpc:
      inclusive: true
      radius_in_kpc: 10.0
    inclusive_3000kpc:
      inclusive: true
      radius_in_kpc: 3000.0
      filter: general
    inclusive_300kpc:
      inclusive: true
      radius_in_kpc: 300.0
    inclusive_30_kpc:
      inclusive: true
      radius_in_kpc: 30.0
    inclusive_500_kpc:
      inclusive: true
      radius_in_kpc: 500.0
      filter: general
    inclusive_50_kpc:
      inclusive: true
      radius_in_kpc: 50.0
ProjectedApertureProperties:
  properties:
    AtomicHydrogenMass: false
    BlackHolesDynamicalMass: true
    BlackHolesLastEventScalefactor: true
    BlackHolesSubgridMass: true
    CentreOfMass: true
    CentreOfMassVelocity: true
    DarkMatterMass: true
    DarkMatterProjectedVelocityDispersion: true
    GasMass: true
    GasMassFractionInMetals: false
    GasProjectedVelocityDispersion: true
    HalfMassRadiusBaryons: true
    HalfMassRadiusDarkMatter: true
    HalfMassRadiusGas: true
    HalfMassRadiusStars: true
    HeliumMass: false
    HydrogenMass: false
    MolecularHydrogenMass: false
    MostMassiveBlackHoleID: true
    MostMassiveBlackHoleLastEventScalefactor: true
    MostMassiveBlackHoleMass: true
    MostMassiveBlackHolePosition: true
    MostMassiveBlackHoleVelocity: true
    NumberOfBlackHoleParticles: true
    NumberOfDarkMatterParticles: true
    NumberOfGasParticles: true
    NumberOfStarParticles: true
    ProjectedTotalInertiaTensor: true
    ProjectedTotalInertiaTensorReduced: true
    ProjectedTotalInertiaTensorNoniterative: false
    ProjectedTotalInertiaTensorReducedNoniterative: false
    ProjectedGasInertiaTensor: true
    ProjectedGasInertiaTensorReduced: true
    ProjectedGasInertiaTensorNoniterative: false
    ProjectedGasInertiaTensorReducedNoniterative: false
    ProjectedStellarInertiaTensor: true
    ProjectedStellarInertiaTensorReduced: true
    ProjectedStellarInertiaTensorNoniterative: false
    ProjectedStellarInertiaTensorReducedNoniterative: false
    StarFormationRate: true
    StarFormingGasMassFractionInMetals: false
    StellarInitialMass: true
    StellarLuminosity: true
    StellarMass: true
    StellarMassFractionInIron: false
    StellarMassFractionInMagnesium: false
    StellarMassFractionInMetals: false
    StellarMassFractionInOxygen: false
    StellarProjectedVelocityDispersion: true
    TotalMass: true
  variations:
    100_kpc:
      radius_in_kpc: 100.0
      filter: general
    10_kpc:
      radius_in_kpc: 10.0
      filter: general
    30_kpc:
      radius_in_kpc: 30.0
      filter: general
    50_kpc:
      radius_in_kpc: 50.0
      filter: general
SOProperties:
  properties:
    AngularMomentumBaryons: true
    AngularMomentumDarkMatter: true
    AngularMomentumGas: true
    AngularMomentumStars: true
    BlackHolesDynamicalMass: true
    BlackHolesLastEventScalefactor: true
    BlackHolesSubgridMass: true
    CentreOfMass: true
    CentreOfMassVelocity: true
    ComptonY: true
    ComptonYWithoutRecentAGNHeating: true
<<<<<<< HEAD
=======
    Concentration: true
    ConcentrationSoft: true
    DarkMatterInertiaTensor: true
>>>>>>> 19328566
    DarkMatterMass: true
    DarkMatterConcentration: true
    DarkMatterConcentrationSoft: true
    DiscToTotalGasMassFraction: true
    DiscToTotalStellarMassFraction: true
    DopplerB: true
    GasCentreOfMass: true
    GasCentreOfMassVelocity: true
    GasComptonYTemperature: true
    GasComptonYTemperatureWithoutRecentAGNHeating: true
    GasComptonYTemperatureCoreExcision: true
    GasComptonYTemperatureWithoutRecentAGNHeatingCoreExcision: true
    GasMass: true
    GasMassFractionInIron: true
    GasMassFractionInMetals: true
    GasMassFractionInOxygen: true
    GasMassInMetals: false
    GasTemperature: true
    GasTemperatureCoreExcision: true
    GasTemperatureWithoutCoolGas: true
    GasTemperatureWithoutCoolGasAndRecentAGNHeating: true
    GasTemperatureWithoutCoolGasAndRecentAGNHeatingCoreExcision: true
    GasTemperatureWithoutCoolGasCoreExcision: true
    GasTemperatureWithoutRecentAGNHeating: true
    GasTemperatureWithoutRecentAGNHeatingCoreExcision: true
    HotGasMass: true
    KineticEnergyGas: true
    KineticEnergyStars: true
    MassFractionSatellites: true
    MassFractionExternal: true
    MostMassiveBlackHoleAccretionRate: true
    MostMassiveBlackHoleID: true
    MostMassiveBlackHoleLastEventScalefactor: true
    MostMassiveBlackHoleMass: true
    MostMassiveBlackHolePosition: true
    MostMassiveBlackHoleVelocity: true
    NoiseSuppressedNeutrinoMass: true
    NumberOfBlackHoleParticles: true
    NumberOfDarkMatterParticles: true
    NumberOfGasParticles: true
    NumberOfNeutrinoParticles: true
    NumberOfStarParticles: true
    RawNeutrinoMass: true
    SORadius: true
    SpectroscopicLikeTemperature: true
    SpectroscopicLikeTemperatureCoreExcision: true
    SpectroscopicLikeTemperatureWithoutRecentAGNHeating: true
    SpectroscopicLikeTemperatureWithoutRecentAGNHeatingCoreExcision: true
    SpinParameter: true
    StarFormationRate: true
    StarFormingGasMassFractionInMetals: true
    StellarCentreOfMass: true
    StellarCentreOfMassVelocity: true
    StellarInitialMass: true
    StellarLuminosity: true
    StellarMass: true
    StellarMassFractionInIron: true
    StellarMassFractionInMetals: true
    StellarMassFractionInOxygen: true
    StellarMassInMetals: false
    TotalInertiaTensor: true
    GasInertiaTensor: true
    DarkMatterInertiaTensor: true
    StellarInertiaTensor: true
    TotalInertiaTensorReduced: true
    GasInertiaTensorReduced: true
    DarkMatterInertiaTensorReduced: true
    StellarInertiaTensorReduced: true
    TotalInertiaTensorNoniterative: false
    GasInertiaTensorNoniterative: false
    DarkMatterInertiaTensorNoniterative: false
    StellarInertiaTensorNoniterative: false
    TotalInertiaTensorReducedNoniterative: false
    GasInertiaTensorReducedNoniterative: false
    DarkMatterInertiaTensorReducedNoniterative: false
    StellarInertiaTensorReducedNoniterative: false
    ThermalEnergyGas: true
    TotalMass: true
    XRayLuminosity: true
    XRayLuminosityCoreExcision: true
    XRayLuminosityWithoutRecentAGNHeating: true
    XRayLuminosityWithoutRecentAGNHeatingCoreExcision: true
    XRayLuminosityInRestframe: true
    XRayLuminosityInRestframeCoreExcision: true
    XRayLuminosityInRestframeWithoutRecentAGNHeating: true
    XRayLuminosityInRestframeWithoutRecentAGNHeatingCoreExcision: true
    XRayPhotonLuminosity: true
    XRayPhotonLuminosityCoreExcision: true
    XRayPhotonLuminosityWithoutRecentAGNHeating: true
    XRayPhotonLuminosityWithoutRecentAGNHeatingCoreExcision: true
    XRayPhotonLuminosityInRestframe: true
    XRayPhotonLuminosityInRestframeCoreExcision: true
    XRayPhotonLuminosityInRestframeWithoutRecentAGNHeating: true
    XRayPhotonLuminosityInRestframeWithoutRecentAGNHeatingCoreExcision: true
  variations:
    200_crit:
      type: crit
      value: 200.0
    50_crit:
      type: crit
      value: 50.0
      filter: general
    100_crit:
      type: crit
      value: 100.0
      filter: general
    200_mean:
      type: mean
      value: 200.0
    500_crit:
      type: crit
      value: 500.0
      core_excision_fraction: 0.15
    5xR500_crit:
      type: crit
      value: 500.0
      radius_multiple: 5.0 
      filter: general
    1000_crit:
      type: crit
      value: 1000.0
      filter: general
    2500_crit:
      type: crit
      value: 2500.0
      filter: general
    BN98:
      type: BN98
      value: 0.0
      filter: general
SubhaloProperties:
  properties:
    AngularMomentumBaryons: true
    AngularMomentumDarkMatter: true
    AngularMomentumGas: true
    AngularMomentumStars: true
    BlackHolesDynamicalMass: true
    BlackHolesLastEventScalefactor: true
    BlackHolesSubgridMass: true
    CentreOfMass: true
    CentreOfMassVelocity: true
    DarkMatterMass: true
    DarkMatterVelocityDispersionMatrix: true
    DiscToTotalGasMassFraction: true
    DiscToTotalStellarMassFraction: true
    GasMass: true
    GasMassFractionInMetals: true
    GasMassInMetals: false
    GasTemperature: true
    GasTemperatureWithoutCoolGas: true
    GasTemperatureWithoutCoolGasAndRecentAGNHeating: true
    GasTemperatureWithoutRecentAGNHeating: true
    GasVelocityDispersionMatrix: true
    HalfMassRadiusBaryons: true
    HalfMassRadiusDarkMatter: true
    HalfMassRadiusGas: true
    HalfMassRadiusStars: true
    HalfMassRadiusTotal: true
    KappaCorotBaryons: true
    KappaCorotGas: true
    KappaCorotStars: true
    LastSupernovaEventMaximumGasDensity: false
    LuminosityWeightedMeanStellarAge: true
    MassWeightedMeanStellarAge: true
    MaximumCircularVelocity: true
    MaximumCircularVelocityRadius: true
    MaximumCircularVelocitySoft: true
    MaximumDarkMatterCircularVelocity: true
    MaximumDarkMatterCircularVelocityRadius: true
    MedianStellarBirthDensity: false
    MaximumStellarBirthDensity: false
    MinimumStellarBirthDensity: false
    MedianStellarBirthTemperature: false
    MaximumStellarBirthTemperature: false
    MinimumStellarBirthTemperature: false
    MedianStellarBirthPressure: false
    MaximumStellarBirthPressure: false
    MinimumStellarBirthPressure: false
    MostMassiveBlackHoleAccretionRate: true
    MostMassiveBlackHoleID: true
    MostMassiveBlackHoleLastEventScalefactor: true
    MostMassiveBlackHoleMass: true
    MostMassiveBlackHolePosition: true
    MostMassiveBlackHoleVelocity: true
    NumberOfBlackHoleParticles: true
    NumberOfDarkMatterParticles: true
    NumberOfGasParticles: true
    NumberOfStarParticles: true
    TotalInertiaTensor: true
    GasInertiaTensor: true
    DarkMatterInertiaTensor: true
    StellarInertiaTensor: true
    TotalInertiaTensorReduced: true
    GasInertiaTensorReduced: true
    DarkMatterInertiaTensorReduced: true
    StellarInertiaTensorReduced: true
    TotalInertiaTensorNoniterative: false
    GasInertiaTensorNoniterative: false
    DarkMatterInertiaTensorNoniterative: false
    StellarInertiaTensorNoniterative: false
    TotalInertiaTensorReducedNoniterative: false
    GasInertiaTensorReducedNoniterative: false
    DarkMatterInertiaTensorReducedNoniterative: false
    StellarInertiaTensorReducedNoniterative: false
    SpinParameter: true
    StarFormationRate: true
    StarFormingGasMass: true
    StarFormingGasMassFractionInMetals: true
    StellarInitialMass: true
    StellarLuminosity: true
    StellarMass: true
    StellarMassFractionInMetals: true
    StellarMassInMetals: false
    StellarVelocityDispersionMatrix: true
    TotalMass: true
  variations:
    Bound:
      bound_only: true
aliases:
  PartType0/ElementMassFractions: PartType0/SmoothedElementMassFractions
  PartType4/ElementMassFractions: PartType4/SmoothedElementMassFractions
filters:
  general:
    limit: 100
    properties:
      - BoundSubhalo/NumberOfGasParticles
      - BoundSubhalo/NumberOfDarkMatterParticles
      - BoundSubhalo/NumberOfStarParticles
      - BoundSubhalo/NumberOfBlackHoleParticles
    combine_properties: sum
  baryon:
    limit: 100
    properties:
      - BoundSubhalo/NumberOfGasParticles
      - BoundSubhalo/NumberOfStarParticles
    combine_properties: sum
  dm:
    limit: 100
    properties:
      - BoundSubhalo/NumberOfDarkMatterParticles
  gas:
    limit: 100
    properties:
      - BoundSubhalo/NumberOfGasParticles
  star:
    limit: 100
    properties:
      - BoundSubhalo/NumberOfStarParticles
defined_constants:
  O_H_sun: 4.9e-4
  Fe_H_sun: 2.82e-5
calculations:
  recalculate_xrays: true
  xray_table_path: /snap8/scratch/dp004/dc-bras1/cloudy/X_Ray_table_metals_full.hdf5
  min_read_radius_cmpc: 5
  calculate_missing_properties: true<|MERGE_RESOLUTION|>--- conflicted
+++ resolved
@@ -263,12 +263,8 @@
     CentreOfMassVelocity: true
     ComptonY: true
     ComptonYWithoutRecentAGNHeating: true
-<<<<<<< HEAD
-=======
     Concentration: true
     ConcentrationSoft: true
-    DarkMatterInertiaTensor: true
->>>>>>> 19328566
     DarkMatterMass: true
     DarkMatterConcentration: true
     DarkMatterConcentrationSoft: true
