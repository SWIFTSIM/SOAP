--- conflicted
+++ resolved
@@ -235,15 +235,6 @@
 
     def __init__(
         self,
-<<<<<<< HEAD
-        input_halo,
-        data,
-        types_present,
-        recently_heated_gas_filter,
-        nu_density,
-        observer_position,
-        core_excision_fraction,
-=======
         input_halo: Dict,
         data: Dict,
         types_present: List[str],
@@ -251,7 +242,7 @@
         nu_density: unyt.unyt_quantity,
         observer_position: unyt.unyt_array,
         snapshot_datasets: SnapshotDatasets,
->>>>>>> e1cd99c1
+        core_excision_fraction, # TODO: add type check
     ):
         """
         Constructor.
@@ -284,11 +275,8 @@
         self.recently_heated_gas_filter = recently_heated_gas_filter
         self.nu_density = nu_density
         self.observer_position = observer_position
-<<<<<<< HEAD
+        self.snapshot_datasets = snapshot_datasets
         self.core_excision_fraction = core_excision_fraction
-=======
-        self.snapshot_datasets = snapshot_datasets
->>>>>>> e1cd99c1
         self.compute_basics()
 
     def get_dataset(self, name: str) -> unyt.unyt_array:
@@ -366,11 +354,7 @@
             numass = self.get_dataset("PartType6/Masses") * self.get_dataset(
                 "PartType6/Weights"
             )
-<<<<<<< HEAD
-            pos = self.data["PartType6"]["Coordinates"] - self.centre[None, :]
-=======
             pos = self.get_dataset("PartType6/Coordinates") - self.centre[None, :]
->>>>>>> e1cd99c1
             nur = np.sqrt(np.sum(pos ** 2, axis=1))
             all_mass = unyt.array.uconcatenate([self.mass, numass])
             all_r = unyt.array.uconcatenate([self.radius, nur])
@@ -529,16 +513,10 @@
         return None
 
     @lazy_property
-<<<<<<< HEAD
-    def TotalInertiaTensor(self):
-=======
-    def TotalAxisLengths(self) -> unyt.unyt_array:
-        """
-        Axis lengths of the total mass distribution.
-
-        Sorted from longest to shortest axis.
-        """
->>>>>>> e1cd99c1
+    def TotalInertiaTensor(self) -> unyt.unyt_array:
+        """
+        Inertia tensor of the total mass distribution.
+        """
         if self.Mtotpart == 0:
             return None
         return get_inertia_tensor(self.mass, self.position)
@@ -659,16 +637,10 @@
         return 1.0 - 2.0 * self.internal_Mcountrot_gas / self.Mgas
 
     @lazy_property
-<<<<<<< HEAD
-    def GasInertiaTensor(self):
-=======
-    def GasAxisLengths(self) -> unyt.unyt_array:
-        """
-        Axis lengths of the gas particles.
-
-        Sorted from longest to shortest axis.
-        """
->>>>>>> e1cd99c1
+    def GasInertiaTensor(self) -> unyt.unyt_array:
+        """
+        Inertia tensor of the gas particles.
+        """
         if self.Mgas == 0:
             return None
         return get_inertia_tensor(self.gas_masses, self.gas_pos)
@@ -733,16 +705,10 @@
         )
 
     @lazy_property
-<<<<<<< HEAD
-    def DMInertiaTensor(self):
-=======
-    def DMAxisLengths(self) -> unyt.unyt_array:
-        """
-        Axis lengths of the dark matter particle distribution.
-
-        Sorted from longest to shortest axis.
-        """
->>>>>>> e1cd99c1
+    def DMInertiaTensor(self) -> unyt.unyt_array:
+        """
+        Inertia tensor of the dark matter particle distribution.
+        """
         if self.Mdm == 0:
             return None
         return get_inertia_tensor(self.dm_masses, self.dm_pos)
@@ -851,16 +817,10 @@
         return 1.0 - 2.0 * self.internal_Mcountrot_star / self.Mstar
 
     @lazy_property
-<<<<<<< HEAD
-    def StellarInertiaTensor(self):
-=======
-    def StellarAxisLengths(self) -> unyt.unyt_array:
-        """
-        Axis lengths of the stellar mass distribution.
-
-        Sorted from longest to shortest axis.
-        """
->>>>>>> e1cd99c1
+    def StellarInertiaTensor(self) -> unyt.unyt_array:
+        """
+        Inertia tensor of the stellar mass distribution.
+        """
         if self.Mstar == 0:
             return None
         return get_inertia_tensor(self.star_masses, self.star_pos)
@@ -927,16 +887,10 @@
         ).sum(axis=0)
 
     @lazy_property
-<<<<<<< HEAD
-    def BaryonInertiaTensor(self):
-=======
-    def BaryonAxisLengths(self) -> unyt.unyt_array:
-        """
-        Axis lengths of the baryon (gas + star) particle distribution.
-
-        Sorted from longest to shortest axis.
-        """
->>>>>>> e1cd99c1
+    def BaryonInertiaTensor(self) -> unyt.unyt_array:
+        """
+        Inertia tensor of the baryon (gas + star) particle distribution.
+        """
         if self.Mbaryons == 0:
             return None
         return get_inertia_tensor(self.baryon_masses, self.baryon_pos)
@@ -956,7 +910,6 @@
         return self.gas_selection.sum()
 
     @lazy_property
-<<<<<<< HEAD
     def Ngas_no_agn(self):
         return self.gas_no_agn.sum()
 
@@ -1001,15 +954,12 @@
         return self.gas_selection_core_excision_no_agn_xray_temperature.sum()
 
     @lazy_property
-    def gas_metal_masses(self):
-=======
     def gas_metal_masses(self) -> unyt.unyt_array:
         """
         Metal masses in gas particles.
 
         Contains the total metal mass, including dust contributions.
         """
->>>>>>> e1cd99c1
         if self.Ngas == 0:
             return None
         return (
@@ -1068,10 +1018,6 @@
         ).sum() / self.Mgas
 
     @lazy_property
-<<<<<<< HEAD
-    def gas_temperatures(self):
-        return self.data["PartType0"]["Temperatures"][self.gas_selection]
-=======
     def gas_temperatures(self) -> unyt.unyt_array:
         """
         Temperatures of gas particles.
@@ -1079,7 +1025,6 @@
         if self.Ngas == 0:
             return None
         return self.get_dataset("PartType0/Temperatures")[self.gas_selection]
->>>>>>> e1cd99c1
 
     @lazy_property
     def Tgas(self) -> unyt.unyt_quantity:
@@ -1091,7 +1036,17 @@
         return (self.gas_temperatures * self.gas_mass_fraction).sum()
 
     @lazy_property
-<<<<<<< HEAD
+    def gas_no_cool(self) -> NDArray[bool]:
+        """
+        Mask for non-cool gas particles (i.e. temperature > 1.e5 K).
+        """
+        if self.Ngas == 0:
+            return None
+        return (
+            self.gas_temperatures * (self.gas_compY.value / gas_compY_sum.value)
+        ).sum()
+
+    @lazy_property
     def Tgas_cy_weighted(self):
         gas_compY_sum = self.gas_compY.sum()
         if gas_compY_sum == 0:
@@ -1175,13 +1130,6 @@
     @lazy_property
     def Tgas_no_cool_no_agn_core_excision(self):
         if self.Ngas_no_cool_no_agn_core_excision == 0:
-=======
-    def gas_no_cool(self) -> NDArray[bool]:
-        """
-        Mask for non-cool gas particles (i.e. temperature > 1.e5 K).
-        """
-        if self.Ngas == 0:
->>>>>>> e1cd99c1
             return None
         return (
             self.gas_temperatures[self.gas_selection_core_excision_no_cool_no_agn]
@@ -1196,7 +1144,6 @@
         return self.gas_temperatures > 1.0e5 * unyt.K
 
     @lazy_property
-<<<<<<< HEAD
     def gas_selection_core_excision(self):
         return (
             self.radius[self.types == "PartType0"]
@@ -1208,28 +1155,20 @@
         return self.gas_no_agn & self.gas_selection_core_excision
 
     @lazy_property
-    def Mhotgas(self):
-=======
     def Mhotgas(self) -> unyt.unyt_quantity:
         """
         Total gas mass in hot (temperature > 1.e5 K) gas.
         """
->>>>>>> e1cd99c1
         if self.Ngas == 0:
             return None
         return self.gas_masses[self.gas_no_cool].sum()
 
     @lazy_property
-<<<<<<< HEAD
-    def Tgas_no_cool(self):
-        if self.Ngas_no_cool == 0:
-=======
     def Tgas_no_cool(self) -> unyt.unyt_quantity:
         """
         Mass-weighted average temperature of hot (temperature > 1.e5 K) gas.
         """
         if self.Ngas == 0:
->>>>>>> e1cd99c1
             return None
         if np.any(self.gas_no_cool):
             return (
@@ -1292,22 +1231,18 @@
         return self.get_dataset("PartType0/XrayLuminosities")[self.gas_selection]
 
     @lazy_property
-<<<<<<< HEAD
     def gas_xraylum_restframe(self):
         if self.Ngas == 0:
             return None
-        return self.data["PartType0"]["XrayLuminositiesRestframe"][self.gas_selection]
-
-    @lazy_property
-    def Xraylum(self):
-=======
+        return self.get_dataset("PartType0/XrayLuminositiesRestframe")[self.gas_selection]
+
+    @lazy_property
     def Xraylum(self) -> unyt.unyt_array:
         """
         Total X-ray luminosities of gas.
 
         Note that this is an array, since there are multiple luminosity bands.
         """
->>>>>>> e1cd99c1
         if self.Ngas == 0:
             return None
         return self.gas_xraylum.sum(axis=0)
@@ -1328,39 +1263,29 @@
         return self.get_dataset("PartType0/XrayPhotonLuminosities")[self.gas_selection]
 
     @lazy_property
-<<<<<<< HEAD
     def gas_xrayphlum_restframe(self):
         if self.Ngas == 0:
             return None
-        return self.data["PartType0"]["XrayPhotonLuminositiesRestframe"][
-            self.gas_selection
-        ]
-
-    @lazy_property
-    def Xrayphlum(self):
-=======
+        return self.get_dataset("PartType0/XrayPhotonLuminositiesRestframe")[self.gas_selection]
+
+
+    @lazy_property
     def Xrayphlum(self) -> unyt.unyt_array:
         """
         Total X-ray photon luminosities of gas.
 
         Note that this is an array, since there are multiple luminosity bands.
         """
->>>>>>> e1cd99c1
         if self.Ngas == 0:
             return None
         return self.gas_xrayphlum.sum(axis=0)
 
-    @lazy_property
-<<<<<<< HEAD
     def Xrayphlum_restframe(self):
         if self.Ngas == 0:
             return None
         return self.gas_xrayphlum_restframe.sum(axis=0)
 
     @lazy_property
-    def gas_compY(self):
-        return self.data["PartType0"]["ComptonYParameters"][self.gas_selection]
-=======
     def gas_compY(self) -> unyt.unyt_array:
         """
         Compton Y parameter for gas particles.
@@ -1368,7 +1293,6 @@
         if self.Ngas == 0:
             return None
         return self.get_dataset("PartType0/ComptonYParameters")[self.gas_selection]
->>>>>>> e1cd99c1
 
     @lazy_property
     def compY_unit(self) -> unyt.unyt_quantity:
@@ -1397,10 +1321,6 @@
         return self.gas_compY.sum().value * self.compY_unit
 
     @lazy_property
-<<<<<<< HEAD
-    def gas_no_agn(self):
-        last_agn_gas = self.data["PartType0"]["LastAGNFeedbackScaleFactors"][
-=======
     def gas_no_agn(self) -> NDArray[bool]:
         """
         Mask for gas particles that were not recently heated by AGN feedback.
@@ -1410,7 +1330,6 @@
         if self.Ngas == 0:
             return None
         last_agn_gas = self.get_dataset("PartType0/LastAGNFeedbackScaleFactors")[
->>>>>>> e1cd99c1
             self.gas_selection
         ]
         return ~self.recently_heated_gas_filter.is_recently_heated(
@@ -1418,10 +1337,6 @@
         )
 
     @lazy_property
-<<<<<<< HEAD
-    def Xraylum_no_agn(self):
-        if self.Ngas_no_agn == 0:
-=======
     def Xraylum_no_agn(self) -> unyt.unyt_array:
         """
         Total X-ray luminosities of gas particles, excluding contributions
@@ -1430,30 +1345,24 @@
         Note that this is an array, since we have multiple luminosity bands.
         """
         if self.Ngas == 0:
->>>>>>> e1cd99c1
             return None
         return self.gas_xraylum[self.gas_no_agn].sum(axis=0)
 
     @lazy_property
-<<<<<<< HEAD
-    def Xrayphlum_no_agn(self):
-        if self.Ngas_no_agn == 0:
+    def Xrayphlum_no_agn(self) -> unyt.unyt_array:
+        """
+        Total X-ray photon luminosities of gas particles, excluding contributions
+        from gas particles that were recently heated by AGN feedback.
+
+        Note that this is an array, since we have multiple luminosity bands.
+        """
+        if self.Ngas == 0:
             return None
         return self.gas_xrayphlum[self.gas_no_agn].sum(axis=0)
 
     @lazy_property
     def Xraylum_restframe_no_agn(self):
         if self.Ngas_no_agn == 0:
-=======
-    def Xrayphlum_no_agn(self) -> unyt.unyt_array:
-        """
-        Total X-ray photon luminosities of gas particles, excluding contributions
-        from gas particles that were recently heated by AGN feedback.
-
-        Note that this is an array, since we have multiple luminosity bands.
-        """
-        if self.Ngas == 0:
->>>>>>> e1cd99c1
             return None
         return self.gas_xraylum_restframe[self.gas_no_agn].sum(axis=0)
 
@@ -1464,35 +1373,25 @@
         return self.gas_xrayphlum_restframe[self.gas_no_agn].sum(axis=0)
 
     @lazy_property
-<<<<<<< HEAD
-    def compY_no_agn(self):
-        if self.Ngas_no_agn == 0:
+    def compY_no_agn(self) -> unyt.unyt_quantity:
+        """
+        Total Compton Y parameter for gas particles, excluding gas particles
+        that were recently heated by AGN feedback.
+        """
+        if self.Ngas == 0:
             return None
         if np.any(self.gas_no_agn):
             return self.gas_compY[self.gas_no_agn].sum().value * self.compY_unit
         else:
-=======
-    def compY_no_agn(self) -> unyt.unyt_quantity:
-        """
-        Total Compton Y parameter for gas particles, excluding gas particles
-        that were recently heated by AGN feedback.
-        """
-        if self.Ngas == 0:
->>>>>>> e1cd99c1
-            return None
-
-    @lazy_property
-<<<<<<< HEAD
-    def Tgas_no_agn(self):
-        if self.Ngas_no_agn == 0:
-=======
+            return None
+
+    @lazy_property
     def Tgas_no_agn(self) -> unyt.unyt_quantity:
         """
         Mass-weighted average temperature of gas particles, excluding gas
         particles that were recently heated by AGN feedback.
         """
         if self.Ngas == 0:
->>>>>>> e1cd99c1
             return None
         mass_gas_no_agn = self.gas_masses[self.gas_no_agn]
         Mgas_no_agn = mass_gas_no_agn.sum()
@@ -1502,14 +1401,6 @@
             ).sum()
 
     @lazy_property
-<<<<<<< HEAD
-    def gas_no_cool_no_agn(self):
-        return self.gas_no_cool & self.gas_no_agn
-
-    @lazy_property
-    def Tgas_no_cool_no_agn(self):
-        if self.Ngas_no_cool_no_agn == 0:
-=======
     def gas_no_cool_no_agn(self) -> NDArray[bool]:
         """
         Mask for gas particles that are not cold (temperature > 1.e5 K) and that
@@ -1527,7 +1418,6 @@
         heated by AGN feedback.
         """
         if self.Ngas == 0:
->>>>>>> e1cd99c1
             return None
         mass_gas_no_cool_no_agn = self.gas_masses[self.gas_no_cool_no_agn]
         Mgas_no_cool_no_agn = mass_gas_no_cool_no_agn.sum()
@@ -1538,7 +1428,6 @@
             ).sum()
 
     @lazy_property
-<<<<<<< HEAD
     def Xraylum_core_excision(self):
         if self.Ngas_core_excision == 0:
             return None
@@ -1693,8 +1582,6 @@
         return nominator / denominator
 
     @lazy_property
-    def Ekin_gas(self):
-=======
     def Ekin_gas(self) -> unyt.unyt_quantity:
         """
         Total kinetic energy of gas particles.
@@ -1702,7 +1589,6 @@
         Note that we need to be careful with the units here to avoid numerical
         overflow.
         """
->>>>>>> e1cd99c1
         if self.Ngas == 0:
             return None
         # below we need to force conversion to np.float64 before summing up particles
@@ -1716,24 +1602,17 @@
         return 0.5 * ekin_gas.sum()
 
     @lazy_property
-<<<<<<< HEAD
-    def gas_densities(self):
-        return self.data["PartType0"]["Densities"][self.gas_selection]
+    def gas_densities(self) -> unyt.unyt_array:
+        """
+        Densities of gas particles.
+        """
+        if self.Ngas == 0:
+            return None
+        return self.get_dataset("PartType0/Densities")[self.gas_selection]
 
     @lazy_property
     def gas_electron_number_densities(self):
-        return self.data["PartType0"]["ElectronNumberDensities"][self.gas_selection]
-
-    @lazy_property
-    def Etherm_gas(self):
-=======
-    def gas_densities(self) -> unyt.unyt_array:
-        """
-        Densities of gas particles.
-        """
-        if self.Ngas == 0:
-            return None
-        return self.get_dataset("PartType0/Densities")[self.gas_selection]
+        return self.get_dataset("PartType0/ElectronNumberDensities")[self.gas_selection]
 
     @lazy_property
     def Etherm_gas(self) -> unyt.unyt_array:
@@ -1749,7 +1628,6 @@
         Note that we need to be careful with the units here to avoid numerical
         overflow.
         """
->>>>>>> e1cd99c1
         if self.Ngas == 0:
             return None
         etherm_gas = (
@@ -2020,18 +1898,12 @@
         return self.agn_eventa[self.iBHmax]
 
     @lazy_property
-<<<<<<< HEAD
-    def Nnu(self):
-        if "PartType6" in self.data:
-            pos = self.data["PartType6"]["Coordinates"] - self.centre[None, :]
-=======
     def Nnu(self) -> int:
         """
         Number of neutrino particles in the spherical overdensity.
         """
         if self.has_neutrinos:
             pos = self.get_dataset("PartType6/Coordinates") - self.centre[None, :]
->>>>>>> e1cd99c1
             nur = np.sqrt(np.sum(pos ** 2, axis=1))
             self.nu_selection = nur < self.SO_r
             return self.nu_selection.sum()
@@ -2066,56 +1938,6 @@
 
 
 class SOProperties(HaloProperty):
-<<<<<<< HEAD
-    # Arrays which must be read in for this calculation.
-    # Note that if there are no particles of a given type in the
-    # snapshot, that type will not be read in and will not have
-    # an entry in the data argument to calculate(), below.
-    # (E.g. gas, star or BH particles in DMO runs)
-    particle_properties = {
-        "PartType0": [
-            "ComptonYParameters",
-            "Coordinates",
-            "Densities",
-            "ElectronNumberDensities",
-            "GroupNr_bound",
-            "LastAGNFeedbackScaleFactors",
-            "Masses",
-            "MetalMassFractions",
-            "Pressures",
-            "SmoothedElementMassFractions",
-            "StarFormationRates",
-            "Temperatures",
-            "Velocities",
-            "XrayLuminosities",
-            "XrayPhotonLuminosities",
-        ],
-        "PartType1": ["Coordinates", "GroupNr_bound", "Masses", "Velocities"],
-        "PartType4": [
-            "Coordinates",
-            "GroupNr_bound",
-            "InitialMasses",
-            "Luminosities",
-            "Masses",
-            "MetalMassFractions",
-            "SmoothedElementMassFractions",
-            "Velocities",
-        ],
-        "PartType5": [
-            "AccretionRates",
-            "Coordinates",
-            "DynamicalMasses",
-            "GroupNr_bound",
-            "LastAGNFeedbackScaleFactors",
-            "ParticleIDs",
-            "SubgridMasses",
-            "Velocities",
-        ],
-        "PartType6": ["Coordinates", "Masses", "Weights"],
-    }
-
-    # get the properties we want from the table
-=======
     """
     Compute SO properties for halos.
 
@@ -2132,7 +1954,6 @@
     Each property should have a corresponding method/property/lazy_property in
     the SOParticleData class above.
     """
->>>>>>> e1cd99c1
     property_list = [
         (prop, *PropertyTable.full_property_list[prop])
         for prop in [
@@ -2216,9 +2037,6 @@
     ]
 
     def __init__(
-<<<<<<< HEAD
-        self, cellgrid, recently_heated_gas_filter, category_filter, SOval, type="mean"
-=======
         self,
         cellgrid: SWIFTCellGrid,
         parameters: ParameterFile,
@@ -2226,7 +2044,6 @@
         category_filter: CategoryFilter,
         SOval: float,
         type: str = "mean",
->>>>>>> e1cd99c1
     ):
         """
         Constructor.
@@ -2268,11 +2085,8 @@
             self.core_excision_fraction = None
         self.filter = recently_heated_gas_filter
         self.category_filter = category_filter
-<<<<<<< HEAD
-=======
         self.snapshot_datasets = cellgrid.snapshot_datasets
 
->>>>>>> e1cd99c1
         self.observer_position = cellgrid.observer_position
 
         # in the neutrino model, the mean neutrino density is implicitly
@@ -2436,11 +2250,8 @@
                 self.filter,
                 self.nu_density,
                 self.observer_position,
-<<<<<<< HEAD
+                self.snapshot_datasets,
                 self.core_excision_fraction,
-=======
-                self.snapshot_datasets,
->>>>>>> e1cd99c1
             )
 
             # we need to make sure the physical radius uses the correct unit
@@ -2514,7 +2325,6 @@
         return
 
 
-<<<<<<< HEAD
 class CoreExcisedSOProperties(SOProperties):
     # Add the extra core excised properties we want from the table
     property_list = SOProperties.property_list + [
@@ -2555,7 +2365,8 @@
         super().__init__(
             cellgrid, recently_heated_gas_filter, category_filter, SOval, type
         )
-=======
+
+
 class RadiusMultipleSOProperties(SOProperties):
     """
     SOProperties specialisation for SOs that use a multiple of another SO radius
@@ -2564,10 +2375,7 @@
     This class is responsible for retrieving the corresponding radius from
     the other SO result provided that exists.
     """
->>>>>>> e1cd99c1
-
-
-class RadiusMultipleSOProperties(SOProperties):
+
     # since the halo_result dictionary contains the name of the dataset as it
     # appears in the output, we have to get that name from the property table
     # to access the radius
@@ -2636,9 +2444,6 @@
         self.requested_SOval = SOval
         self.multiple = multiple
 
-<<<<<<< HEAD
-    def calculate(self, input_halo, search_radius, data, halo_result):
-=======
     def calculate(
         self,
         input_halo: Dict,
@@ -2670,7 +2475,6 @@
         to guarantee a correct result.
         """
 
->>>>>>> e1cd99c1
         # find the actual physical radius we want
         key = f"SO/{self.requested_SOval:.0f}_{self.requested_type}/{self.radius_name}"
         if not key in halo_result:
@@ -2688,8 +2492,6 @@
 
 
 def test_SO_properties():
-<<<<<<< HEAD
-=======
     """
     Unit test for the SO property calculation.
 
@@ -2698,7 +2500,6 @@
     errors.
     """
 
->>>>>>> e1cd99c1
     from dummy_halo_generator import DummyHaloGenerator
 
     dummy_halos = DummyHaloGenerator(4251)
@@ -3026,8 +2827,144 @@
                 unit = unyt.Unit(unit_string)
                 assert result.units.same_dimensions_as(unit.units)
 
+    # Now test the calculation for each property individually, to make sure that
+    # all properties read all the datasets they require
+    all_parameters = parameters.get_parameters()
+    for property in all_parameters["SOProperties"]["properties"]:
+        print(f"Testing only {property}...")
+        single_property = dict(all_parameters)
+        for other_property in all_parameters["SOProperties"]["properties"]:
+            single_property["SOProperties"]["properties"][other_property] = (
+                other_property == property
+            ) or other_property.startswith("NumberOf")
+        single_parameters = ParameterFile(parameter_dictionary=single_property)
+
+        property_calculator_50kpc = SOProperties(
+            dummy_halos.get_cell_grid(),
+            single_parameters,
+            filter,
+            cat_filter,
+            50.0,
+            "physical",
+        )
+        property_calculator_2500mean = SOProperties(
+            dummy_halos.get_cell_grid(),
+            single_parameters,
+            filter,
+            cat_filter,
+            2500.0,
+            "mean",
+        )
+        property_calculator_2500crit = SOProperties(
+            dummy_halos.get_cell_grid(),
+            single_parameters,
+            filter,
+            cat_filter,
+            2500.0,
+            "crit",
+        )
+        property_calculator_BN98 = SOProperties(
+            dummy_halos.get_cell_grid(),
+            single_parameters,
+            filter,
+            cat_filter,
+            0.0,
+            "BN98",
+        )
+        property_calculator_5x2500mean = RadiusMultipleSOProperties(
+            dummy_halos.get_cell_grid(),
+            single_parameters,
+            filter,
+            cat_filter,
+            2500.0,
+            5.0,
+            "mean",
+        )
+
+        halo_result_template = {
+            f"FOFSubhaloProperties/{PropertyTable.full_property_list['Ngas'][0]}": (
+                unyt.unyt_array(
+                    particle_numbers["PartType0"],
+                    dtype=PropertyTable.full_property_list["Ngas"][2],
+                    units="dimensionless",
+                ),
+                "Dummy Ngas for filter",
+            ),
+            f"FOFSubhaloProperties/{PropertyTable.full_property_list['Ndm'][0]}": (
+                unyt.unyt_array(
+                    particle_numbers["PartType1"],
+                    dtype=PropertyTable.full_property_list["Ndm"][2],
+                    units="dimensionless",
+                ),
+                "Dummy Ndm for filter",
+            ),
+            f"FOFSubhaloProperties/{PropertyTable.full_property_list['Nstar'][0]}": (
+                unyt.unyt_array(
+                    particle_numbers["PartType4"],
+                    dtype=PropertyTable.full_property_list["Nstar"][2],
+                    units="dimensionless",
+                ),
+                "Dummy Nstar for filter",
+            ),
+            f"FOFSubhaloProperties/{PropertyTable.full_property_list['Nbh'][0]}": (
+                unyt.unyt_array(
+                    particle_numbers["PartType5"],
+                    dtype=PropertyTable.full_property_list["Nbh"][2],
+                    units="dimensionless",
+                ),
+                "Dummy Nbh for filter",
+            ),
+        }
+        rho_ref = Mtot / (4.0 / 3.0 * np.pi * rmax ** 3)
+
+        # force the SO radius to be within the search sphere
+        property_calculator_2500mean.reference_density = 2.0 * rho_ref
+        property_calculator_2500crit.reference_density = 2.0 * rho_ref
+        property_calculator_BN98.reference_density = 2.0 * rho_ref
+
+        for SO_name, prop_calc in [
+            ("50_kpc", property_calculator_50kpc),
+            ("2500_mean", property_calculator_2500mean),
+            ("2500_crit", property_calculator_2500crit),
+            ("BN98", property_calculator_BN98),
+            ("5xR_2500_mean", property_calculator_5x2500mean),
+        ]:
+
+            halo_result = dict(halo_result_template)
+            # make sure the radius multiple is found this time
+            if SO_name == "5xR_2500_mean":
+                halo_result[
+                    f"SO/2500_mean/{property_calculator_5x2500mean.radius_name}"
+                ] = (0.1 * rmax, "Dummy value to force correct behaviour")
+            input_data = {}
+            for ptype in prop_calc.particle_properties:
+                if ptype in data:
+                    input_data[ptype] = {}
+                    for dset in prop_calc.particle_properties[ptype]:
+                        input_data[ptype][dset] = data[ptype][dset]
+            input_halo_copy = input_halo.copy()
+            input_data_copy = input_data.copy()
+            prop_calc.calculate(input_halo, rmax, input_data, halo_result)
+            # make sure the calculation does not change the input
+            assert input_halo_copy == input_halo
+            assert input_data_copy == input_data
+
+            for prop in prop_calc.property_list:
+                outputname = prop[1]
+                if not outputname == property:
+                    continue
+                size = prop[2]
+                dtype = prop[3]
+                unit_string = prop[4]
+                full_name = f"SO/{SO_name}/{outputname}"
+                assert full_name in halo_result
+                result = halo_result[full_name][0]
+                assert (len(result.shape) == 0 and size == 1) or result.shape[0] == size
+                assert result.dtype == dtype
+                unit = unyt.Unit(unit_string)
+                assert result.units.same_dimensions_as(unit.units)
+
     dummy_halos.get_cell_grid().snapshot_datasets.print_dataset_log()
-
 
 if __name__ == "__main__":
     """
