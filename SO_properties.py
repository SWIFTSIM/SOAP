--- conflicted
+++ resolved
@@ -3272,11 +3272,7 @@
         self.category_filter = category_filter
         self.snapshot_datasets = cellgrid.snapshot_datasets
         self.halo_filter = halo_filter
-<<<<<<< HEAD
         self.record_timings = parameters.record_property_timings
-
-=======
->>>>>>> 6a9457c7
         self.observer_position = cellgrid.observer_position
 
         self.cosmology = {}
