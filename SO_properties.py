--- conflicted
+++ resolved
@@ -315,19 +315,11 @@
             typearr = np.zeros(r.shape, dtype="U9")
             typearr[:] = ptype
             types.append(typearr)
-<<<<<<< HEAD
             groupnr.append(self.get_dataset(f"{ptype}/GroupNr_bound"))
-        self.mass = unyt.array.uconcatenate(mass)
-        self.radius = unyt.array.uconcatenate(radius)
-        self.position = unyt.array.uconcatenate(position)
-        self.velocity = unyt.array.uconcatenate(velocity)
-=======
-            groupnr.append(self.data[ptype]["GroupNr_bound"])
         self.mass = np.concatenate(mass)
         self.radius = np.concatenate(radius)
         self.position = np.concatenate(position)
         self.velocity = np.concatenate(velocity)
->>>>>>> fb3ccad4
         self.types = np.concatenate(types)
         self.groupnr = np.concatenate(groupnr)
 
@@ -529,7 +521,12 @@
         return get_inertia_tensor(self.mass, self.position)
 
     @lazy_property
-<<<<<<< HEAD
+    def ReducedTotalInertiaTensor(self):
+        if self.Mtotpart == 0:
+            return None
+        return get_reduced_inertia_tensor(self.mass, self.position)
+
+    @lazy_property
     def Mfrac_satellites(self) -> unyt.unyt_quantity:
         """
         Mass fraction contributed by particles that are bound to subhalos that
@@ -538,15 +535,6 @@
         Note that this function is only called when we are guaranteed to have
         an SO, so we do not need to check SO_mass > 0.
         """
-=======
-    def ReducedTotalInertiaTensor(self):
-        if self.Mtotpart == 0:
-            return None
-        return get_reduced_inertia_tensor(self.mass, self.position)
-
-    @lazy_property
-    def Mfrac_satellites(self):
->>>>>>> fb3ccad4
         return self.mass[self.is_bound_to_satellite].sum() / self.SO_mass
 
     @lazy_property
@@ -663,20 +651,16 @@
         return get_inertia_tensor(self.gas_masses, self.gas_pos)
 
     @lazy_property
-<<<<<<< HEAD
-    def dm_masses(self) -> unyt.unyt_array:
-        """
-        Masses of dark matter particles.
-        """
-=======
     def ReducedGasInertiaTensor(self):
         if self.Mgas == 0:
             return None
         return get_reduced_inertia_tensor(self.gas_masses, self.gas_pos)
 
     @lazy_property
-    def dm_masses(self):
->>>>>>> fb3ccad4
+    def dm_masses(self) -> unyt.unyt_array:
+        """
+        Masses of dark matter particles.
+        """
         return self.mass[self.types == "PartType1"]
 
     @lazy_property
@@ -741,20 +725,16 @@
         return get_inertia_tensor(self.dm_masses, self.dm_pos)
 
     @lazy_property
-<<<<<<< HEAD
-    def star_masses(self) -> unyt.unyt_array:
-        """
-        Masses of star particles.
-        """
-=======
     def ReducedDMInertiaTensor(self):
         if self.Mdm == 0:
             return None
         return get_reduced_inertia_tensor(self.dm_masses, self.dm_pos)
 
     @lazy_property
-    def star_masses(self):
->>>>>>> fb3ccad4
+    def star_masses(self) -> unyt.unyt_array:
+        """
+        Masses of star particles.
+        """
         return self.mass[self.types == "PartType4"]
 
     @lazy_property
@@ -863,20 +843,16 @@
         return get_inertia_tensor(self.star_masses, self.star_pos)
 
     @lazy_property
-<<<<<<< HEAD
-    def baryon_masses(self) -> unyt.unyt_array:
-        """
-        Masses of baryon (gas + star) particles.
-        """
-=======
     def ReducedStellarInertiaTensor(self):
         if self.Mstar == 0:
             return None
         return get_reduced_inertia_tensor(self.star_masses, self.star_pos)
 
     @lazy_property
-    def baryon_masses(self):
->>>>>>> fb3ccad4
+    def baryon_masses(self) -> unyt.unyt_array:
+        """
+        Masses of baryon (gas + star) particles.
+        """
         return self.mass[(self.types == "PartType0") | (self.types == "PartType4")]
 
     @lazy_property
@@ -942,20 +918,16 @@
         return get_inertia_tensor(self.baryon_masses, self.baryon_pos)
 
     @lazy_property
-<<<<<<< HEAD
-    def Mbh_dynamical(self) -> unyt.unyt_quantity:
-        """
-        Total dynamical mass of black hole particles in the spherical overdensity.
-        """
-=======
     def ReducedBaryonInertiaTensor(self):
         if self.Mbaryons == 0:
             return None
         return get_reduced_inertia_tensor(self.baryon_masses, self.baryon_pos)
 
     @lazy_property
-    def Mbh_dynamical(self):
->>>>>>> fb3ccad4
+    def Mbh_dynamical(self) -> unyt.unyt_quantity:
+        """
+        Total dynamical mass of black hole particles in the spherical overdensity.
+        """
         return self.mass[self.types == "PartType5"].sum()
 
     @lazy_property
