# Values in this section are substituted into the other sections
Parameters:
  sim_dir: 
  output_dir: 
  scratch_dir: 

# Location of the Swift snapshots:
Snapshots:
  # Use {snap_nr:04d} for the snapshot number and {file_nr} for the file number.
  filename: "{sim_dir}/{sim_name}/colibre_{snap_nr:04d}/colibre_{snap_nr:04d}.{file_nr}.hdf5"

# Which halo finder we're using, and base name for halo finder output files
HaloFinder:
  type: HBTplus
  filename: "{sim_dir}/{sim_name}/HBTplus/{snap_nr:03d}/SubSnap_{snap_nr:03d}"
  fof_filename: "{sim_dir}/{sim_name}/fof_output_{snap_nr:04d}/fof_output_{snap_nr:04d}.{file_nr}.hdf5"
  #type: VR
  #filename: "{sim_dir}/halo_{snap_nr:04d}"
  #type: Subfind
  #filename: "{sim_dir}/snapdir_{snap_nr:03d}/snapshot_{snap_nr:03d}"

GroupMembership:
  # Where to write the group membership files
  filename: "{output_dir}/{sim_name}/SOAP_uncompressed/membership_{snap_nr:04d}/membership_{snap_nr:04d}.{file_nr}.hdf5"

HaloProperties:
  # Where to write the halo properties file
  filename: "{output_dir}/{sim_name}/SOAP_uncompressed/halo_properties_{snap_nr:04d}.hdf5"
  # Where to write temporary chunk output
  chunk_dir: "{scratch_dir}/{sim_name}/SOAP-tmp/"

ApertureProperties:
  properties:
    AngularMomentumBaryons: general
    AngularMomentumDarkMatter: general
    AngularMomentumGas: general
    AngularMomentumStars: general
<<<<<<< HEAD
    AngularMomentumStars_LuminosityWeighted: false
    AtomicHydrogenMass:
      snapshot: true
      snipshot: false
=======
    AtomicHydrogenMass: true
>>>>>>> b04a60d3
    BlackHolesDynamicalMass: true
    BlackHolesLastEventScalefactor: true
    BlackHolesSubgridMass: true
    BlackHolesTotalInjectedThermalEnergy: true
    BlackHolesTotalInjectedJetEnergy: true
    CentreOfMass: true
    CentreOfMassVelocity: true
    DarkMatterMass: true
    DarkMatterVelocityDispersionMatrix: general
    DiffuseCarbonMass:
      snapshot: true
      snipshot: false
    DiffuseIronMass:
      snapshot: true
      snipshot: false
    DiffuseMagnesiumMass:
      snapshot: true
      snipshot: false
    DiffuseOxygenMass:
      snapshot: true
      snipshot: false
    DiffuseSiliconMass:
      snapshot: true
      snipshot: false
    DiscToTotalGasMassFraction: general
    DiscToTotalStellarMassFraction: general
<<<<<<< HEAD
    DiscToTotalMassRatio_LuminosityWeighted: false
    DiscToTotalLuminosityRatio_LuminosityWeighted: false
=======
    DustMass: true
>>>>>>> b04a60d3
    DustGraphiteMass:
      snapshot: true
      snipshot: false
    DustGraphiteMassInAtomicGas:
      snapshot: true
      snipshot: false
    DustGraphiteMassInColdDenseGas:
      snapshot: true
      snipshot: false
    DustGraphiteMassInMolecularGas:
      snapshot: true
      snipshot: false
    DustLargeGrainMass:
      snapshot: true
      snipshot: false
    DustLargeGrainMassInColdDenseGas:
      snapshot: true
      snipshot: false
    DustLargeGrainMassInMolecularGas:
      snapshot: true
      snipshot: false
    DustSilicatesMass:
      snapshot: true
      snipshot: false
    DustSilicatesMassInAtomicGas:
      snapshot: true
      snipshot: false
    DustSilicatesMassInColdDenseGas:
      snapshot: true
      snipshot: false
    DustSilicatesMassInMolecularGas:
      snapshot: true
      snipshot: false
    DustSmallGrainMass:
      snapshot: true
      snipshot: false
    DustSmallGrainMassInColdDenseGas:
      snapshot: true
      snipshot: false
    DustSmallGrainMassInMolecularGas:
      snapshot: true
      snipshot: false
    GasMass: true
    GasMassFractionInIron:
      snapshot: true
      snipshot: false
    GasMassFractionInMetals: true
    GasMassFractionInOxygen:
      snapshot: true
      snipshot: false
    GasMassInColdDenseGas: true
    GasTemperature: true
    GasTemperatureWithoutRecentAGNHeating: true
    GasVelocityDispersionMatrix: general
    HalfMassRadiusBaryons: general
    HalfMassRadiusDarkMatter: general
    HalfMassRadiusGas: general
    HalfMassRadiusDust: general
    HalfMassRadiusStars: true
    HeliumMass: true
    HydrogenMass: true
    KappaCorotBaryons: general
    KappaCorotGas: general
    KappaCorotStars: general
    KappaCorotStars_LuminosityWeighted: false
    KineticEnergyGas: general
    KineticEnergyStars: general
    LinearMassWeightedDiffuseOxygenOverHydrogenOfGas:
      snapshot: true
      snipshot: false
    LinearMassWeightedIronFromSNIaOverHydrogenOfStars: true
    LinearMassWeightedIronOverHydrogenOfStars: true
    LinearMassWeightedMagnesiumOverHydrogenOfStars: true
    LinearMassWeightedOxygenOverHydrogenOfGas:
      snapshot: true
      snipshot: false
    LinearMassWeightedDiffuseCarbonOverOxygenOfGas:
      snapshot: true
      snipshot: false
    LinearMassWeightedNitrogenOverOxygenOfGas:
      snapshot: true
      snipshot: false
    LinearMassWeightedCarbonOverOxygenOfGas:
      snapshot: true
      snipshot: false
    LinearMassWeightedDiffuseNitrogenOverOxygenOfGas:
      snapshot: true
      snipshot: false
    LogarithmicMassWeightedDiffuseOxygenOverHydrogenOfAtomicGasHighLimit:
      snapshot: true
      snipshot: false
    LogarithmicMassWeightedDiffuseOxygenOverHydrogenOfAtomicGasLowLimit:
      snapshot: true
      snipshot: false
    LogarithmicMassWeightedDiffuseOxygenOverHydrogenOfGasHighLimit:
      snapshot: true
      snipshot: false
    LogarithmicMassWeightedDiffuseOxygenOverHydrogenOfGasLowLimit:
      snapshot: true
      snipshot: false
    LogarithmicMassWeightedDiffuseOxygenOverHydrogenOfMolecularGasHighLimit:
      snapshot: true
      snipshot: false
    LogarithmicMassWeightedDiffuseOxygenOverHydrogenOfMolecularGasLowLimit:
      snapshot: true
      snipshot: false
    LogarithmicMassWeightedIronFromSNIaOverHydrogenOfStarsLowLimit: true
    LogarithmicMassWeightedIronOverHydrogenOfStarsHighLimit: true
    LogarithmicMassWeightedMagnesiumOverHydrogenOfStarsHighLimit: true
    LogarithmicMassWeightedIronOverHydrogenOfStarsLowLimit: true
    LogarithmicMassWeightedMagnesiumOverHydrogenOfStarsLowLimit: true
    LogarithmicMassWeightedDiffuseNitrogenOverOxygenOfGasHighLimit:
      snapshot: true
      snipshot: false
    LogarithmicMassWeightedDiffuseCarbonOverOxygenOfGasHighLimit:
      snapshot: true
      snipshot: false
    LogarithmicMassWeightedDiffuseCarbonOverOxygenOfGasLowLimit:
      snapshot: true
      snipshot: false
    LogarithmicMassWeightedDiffuseNitrogenOverOxygenOfGasLowLimit:
      snapshot: true
      snipshot: false
    LuminosityWeightedMeanStellarAge: true
    MassWeightedMeanStellarAge: true
    MolecularHydrogenMass: true
    MostMassiveBlackHoleAccretionRate: true
    MostMassiveBlackHoleAveragedAccretionRate: true
    MostMassiveBlackHoleID: true
    MostMassiveBlackHoleLastEventScalefactor: true
    MostMassiveBlackHoleMass: true
    MostMassiveBlackHolePosition: true
    MostMassiveBlackHoleVelocity: true
    MostMassiveBlackHoleInjectedThermalEnergy: true
    MostMassiveBlackHoleNumberOfAGNEvents: true
    MostMassiveBlackHoleAccretionMode: true
    MostMassiveBlackHoleGWMassLoss: true
    MostMassiveBlackHoleInjectedJetEnergyByMode: true
    MostMassiveBlackHoleLastJetEventScalefactor: true
    MostMassiveBlackHoleNumberOfAGNJetEvents: true
    MostMassiveBlackHoleNumberOfMergers: true
    MostMassiveBlackHoleRadiatedEnergyByMode: true
    MostMassiveBlackHoleTotalAccretedMassesByMode: true
    MostMassiveBlackHoleWindEnergyByMode: true
    MostMassiveBlackHoleTotalAccretedMass: false
    MostMassiveBlackHoleFormationScalefactor: true
    MostMassiveBlackHoleSpin: true
    NumberOfBlackHoleParticles: true
    NumberOfDarkMatterParticles: true
    NumberOfGasParticles: true
    NumberOfStarParticles: true
<<<<<<< HEAD
    TotalInertiaTensor: false
    GasInertiaTensor: false
    DarkMatterInertiaTensor: false
    StellarInertiaTensor: false
    StellarInertiaTensor_LuminosityWeighted: false
    TotalInertiaTensorReduced: false
    GasInertiaTensorReduced: false
    DarkMatterInertiaTensorReduced: false
    StellarInertiaTensorReduced: false
    StellarInertiaTensorReduced_LuminosityWeighted: false
    TotalInertiaTensorNoniterative: general
    GasInertiaTensorNoniterative: general
    DarkMatterInertiaTensorNoniterative: general
    StellarInertiaTensorNoniterative: general
    StellarInertiaTensorNoniterative_LuminosityWeighted: false
    TotalInertiaTensorReducedNoniterative: false
    GasInertiaTensorReducedNoniterative: false
    DarkMatterInertiaTensorReducedNoniterative: false
    StellarInertiaTensorReducedNoniterative: false
    StellarInertiaTensorReducedNoniterative_LuminosityWeighted: false
=======
>>>>>>> b04a60d3
    StarFormationRate: true
    AveragedStarFormationRate:
      snapshot: true
      snipshot: false
    StarFormingGasMass: true
    StarFormingGasMassFractionInIron:
      snapshot: true
      snipshot: false
    StarFormingGasMassFractionInMetals:
      snapshot: true
      snipshot: false
    StarFormingGasMassFractionInOxygen:
      snapshot: true
      snipshot: false
    StellarCentreOfMass: true
    StellarInitialMass: true
    StellarLuminosity: true
    StellarMass: true
    StellarMassFractionInIron: true
    StellarMassFractionInMagnesium: true
    StellarMassFractionInMetals: true
    StellarMassFractionInOxygen: true
    StellarVelocityDispersionMatrix: general
    TotalMass: true
    TotalSNIaRate: true
    GasMassInColdDenseDiffuseMetals:
      snapshot: true
      snipshot: false
    StellarCentreOfMassVelocity: true
  variations:
    exclusive_1_kpc:
      inclusive: false
      radius_in_kpc: 1.0
    exclusive_3_kpc:
      inclusive: false
      radius_in_kpc: 3.0
    exclusive_10_kpc:
      inclusive: false
      radius_in_kpc: 10.0
    exclusive_30_kpc:
      inclusive: false
      radius_in_kpc: 30.0
    exclusive_50_kpc:
      inclusive: false
      radius_in_kpc: 50.0
    exclusive_100_kpc:
      inclusive: false
      radius_in_kpc: 100.0
    inclusive_1_kpc:
      inclusive: true
      radius_in_kpc: 1.0
      skip_gt_enclose_radius: true
    inclusive_3_kpc:
      inclusive: true
      radius_in_kpc: 3.0
      skip_gt_enclose_radius: true
    inclusive_10_kpc:
      inclusive: true
      radius_in_kpc: 10.0
      skip_gt_enclose_radius: true
    inclusive_30_kpc:
      inclusive: true
      radius_in_kpc: 30.0
      skip_gt_enclose_radius: true
    inclusive_50_kpc:
      inclusive: true
      radius_in_kpc: 50.0
      skip_gt_enclose_radius: true
    inclusive_100_kpc:
      inclusive: true
      radius_in_kpc: 100.0
      skip_gt_enclose_radius: true
ProjectedApertureProperties:
  properties:
    AtomicHydrogenMass: true
    BlackHolesDynamicalMass: true
    BlackHolesLastEventScalefactor: true
    BlackHolesSubgridMass: true
    BlackHolesTotalInjectedThermalEnergy: true
    BlackHolesTotalInjectedJetEnergy: true
    CentreOfMass: true
    CentreOfMassVelocity: true
    DarkMatterMass: true
    DarkMatterProjectedVelocityDispersion: general
    DustMass: true
    GasMass: true
    GasMassFractionInMetals: true
    GasProjectedVelocityDispersion: general
    HalfMassRadiusBaryons: general
    HalfMassRadiusDarkMatter: general
    HalfMassRadiusGas: general
    HalfMassRadiusDust: general
    HalfMassRadiusStars: true
    HeliumMass: true
    HydrogenMass: true
    MolecularHydrogenMass: true
    MostMassiveBlackHoleAccretionRate: true
    MostMassiveBlackHoleAveragedAccretionRate: true
    MostMassiveBlackHoleID: true
    MostMassiveBlackHoleLastEventScalefactor: true
    MostMassiveBlackHoleMass: true
    MostMassiveBlackHolePosition: true
    MostMassiveBlackHoleVelocity: true
    MostMassiveBlackHoleInjectedThermalEnergy: true
    MostMassiveBlackHoleNumberOfAGNEvents: true
    MostMassiveBlackHoleAccretionMode: true
    MostMassiveBlackHoleGWMassLoss: true
    MostMassiveBlackHoleInjectedJetEnergyByMode: true
    MostMassiveBlackHoleLastJetEventScalefactor: true
    MostMassiveBlackHoleNumberOfAGNJetEvents: true
    MostMassiveBlackHoleNumberOfMergers: true
    MostMassiveBlackHoleRadiatedEnergyByMode: true
    MostMassiveBlackHoleTotalAccretedMassesByMode: true
    MostMassiveBlackHoleWindEnergyByMode: true
    MostMassiveBlackHoleTotalAccretedMass: false
    MostMassiveBlackHoleFormationScalefactor: true
    MostMassiveBlackHoleSpin: true
    NumberOfBlackHoleParticles: true
    NumberOfDarkMatterParticles: true
    NumberOfGasParticles: true
    NumberOfStarParticles: true
    ProjectedTotalInertiaTensor: false
    ProjectedTotalInertiaTensorReduced: false
    ProjectedTotalInertiaTensorNoniterative: general
    ProjectedTotalInertiaTensorReducedNoniterative: false
    ProjectedGasInertiaTensor: false
    ProjectedGasInertiaTensorReduced: false
    ProjectedGasInertiaTensorNoniterative: general
    ProjectedGasInertiaTensorReducedNoniterative: false
    ProjectedStellarInertiaTensor: false
    ProjectedStellarInertiaTensor_LuminosityWeighted: false
    ProjectedStellarInertiaTensorReduced: false
    ProjectedStellarInertiaTensorReduced_LuminosityWeighted: false
    ProjectedStellarInertiaTensorNoniterative: general
    ProjectedStellarInertiaTensorNoniterative_LuminosityWeighted: false
    ProjectedStellarInertiaTensorReducedNoniterative: false
    ProjectedStellarInertiaTensorReducedNoniterative_LuminosityWeighted: false
    StarFormationRate: true
    AveragedStarFormationRate:
      snapshot: true
      snipshot: false
    StarFormingGasMassFractionInMetals: true
    StellarCentreOfMass: true
    StellarInitialMass: true
    StellarLuminosity: true
    StellarMass: true
    StellarMassFractionInIron: true
    StellarMassFractionInMagnesium: true
    StellarMassFractionInMetals: true
    StellarMassFractionInOxygen: true
    StellarProjectedVelocityDispersion: general
    TotalMass: true
  variations:
    1_kpc:
      radius_in_kpc: 1.0
    3_kpc:
      radius_in_kpc: 3.0
    10_kpc:
      radius_in_kpc: 10.0
    30_kpc:
      radius_in_kpc: 30.0
    50_kpc:
      radius_in_kpc: 50.0
    100_kpc:
      radius_in_kpc: 100.0
SOProperties:
  properties:
    AngularMomentumBaryons: general
    AngularMomentumDarkMatter: general
    AngularMomentumGas: general
    AngularMomentumStars: general
    BlackHolesDynamicalMass: true
    BlackHolesLastEventScalefactor: true
    BlackHolesSubgridMass: true
    BlackHolesTotalInjectedThermalEnergy: true
    BlackHolesTotalInjectedJetEnergy: true
    CentreOfMass: true
    CentreOfMassVelocity: true
    ComptonY:
      snapshot: true
      snipshot: false
    ComptonYWithoutRecentAGNHeating:
      snapshot: true
      snipshot: false
    Concentration: true
    ConcentrationUnsoftened: true
    DarkMatterConcentration: general
    DarkMatterConcentrationUnsoftened: general
    DarkMatterMass: true
    DiscToTotalGasMassFraction: general
    DiscToTotalStellarMassFraction: general
    DiscToTotalLuminosityRatio_LuminosityWeighted: false
    DiscToTotalMassRatio_LuminosityWeighted: false
    AngularMomentumStars_LuminosityWeighted: false
    DopplerB: false
    GasCentreOfMass: true
    GasCentreOfMassVelocity: true
    GasMass: true
    GasMassFractionInIron:
      snapshot: true
      snipshot: false
    GasMassFractionInMetals: true
    GasMassFractionInOxygen:
      snapshot: true
      snipshot: false
    GasComptonYTemperature: false
    GasComptonYTemperatureWithoutRecentAGNHeating: false
    GasTemperature: true
    GasTemperatureWithoutCoolGas: true
    GasTemperatureWithoutCoolGasAndRecentAGNHeating: true
    GasTemperatureWithoutRecentAGNHeating: true
    HotGasMass: true
    KineticEnergyGas: general
    KineticEnergyStars: general
    MassFractionSatellites: true
    MassFractionExternal: true
    MostMassiveBlackHoleAccretionRate: true
    MostMassiveBlackHoleAveragedAccretionRate: true
    MostMassiveBlackHoleID: true
    MostMassiveBlackHoleLastEventScalefactor: true
    MostMassiveBlackHoleMass: true
    MostMassiveBlackHolePosition: true
    MostMassiveBlackHoleVelocity: true
    MostMassiveBlackHoleInjectedThermalEnergy: true
    MostMassiveBlackHoleNumberOfAGNEvents: true
    MostMassiveBlackHoleAccretionMode: true
    MostMassiveBlackHoleGWMassLoss: true
    MostMassiveBlackHoleInjectedJetEnergyByMode: true
    MostMassiveBlackHoleLastJetEventScalefactor: true
    MostMassiveBlackHoleNumberOfAGNJetEvents: true
    MostMassiveBlackHoleNumberOfMergers: true
    MostMassiveBlackHoleRadiatedEnergyByMode: true
    MostMassiveBlackHoleTotalAccretedMassesByMode: true
    MostMassiveBlackHoleWindEnergyByMode: true
    MostMassiveBlackHoleTotalAccretedMass: false
    MostMassiveBlackHoleFormationScalefactor: true
    MostMassiveBlackHoleSpin: true
    NoiseSuppressedNeutrinoMass: false
    NumberOfBlackHoleParticles: true
    NumberOfDarkMatterParticles: true
    NumberOfGasParticles: true
    NumberOfNeutrinoParticles: false
    NumberOfStarParticles: true
    RawNeutrinoMass: false
    SORadius: true
    SpinParameter: general
    TotalInertiaTensor: false
    GasInertiaTensor: false
    DarkMatterInertiaTensor: false
    StellarInertiaTensor: false
    TotalInertiaTensorReduced: false
    GasInertiaTensorReduced: false
    DarkMatterInertiaTensorReduced: false
    StellarInertiaTensorReduced: false
    TotalInertiaTensorNoniterative: general
    GasInertiaTensorNoniterative: general
    DarkMatterInertiaTensorNoniterative: general
    StellarInertiaTensorNoniterative: general
    TotalInertiaTensorReducedNoniterative: false
    GasInertiaTensorReducedNoniterative: false
    DarkMatterInertiaTensorReducedNoniterative: false
    StellarInertiaTensorReducedNoniterative: false
    MaximumCircularVelocity: true
    MaximumCircularVelocityRadius: true
    StarFormationRate: true
    AveragedStarFormationRate:
      snapshot: true
      snipshot: false
    StarFormingGasMassFractionInMetals: true
    StellarCentreOfMass: true
    StellarCentreOfMassVelocity: true
    StellarInitialMass: true
    StellarLuminosity: true
    StellarMass: true
    StellarMassFractionInIron: true
    StellarMassFractionInMetals: true
    StellarMassFractionInOxygen: true
    ThermalEnergyGas: true
    TotalMass: true
    XRayLuminosity:
      snapshot: true
      snipshot: false
    XRayLuminosityWithoutRecentAGNHeating:
      snapshot: true
      snipshot: false
    XRayLuminosityInRestframe: false
    XRayLuminosityInRestframeWithoutRecentAGNHeating: false
    XRayPhotonLuminosity:
      snapshot: true
      snipshot: false
    XRayPhotonLuminosityWithoutRecentAGNHeating:
      snapshot: true
      snipshot: false
    XRayPhotonLuminosityInRestframe: false
    XRayPhotonLuminosityInRestframeWithoutRecentAGNHeating: false
    SpectroscopicLikeTemperature: true
    SpectroscopicLikeTemperatureWithoutRecentAGNHeating: true
    DarkMatterMassFlowRate: general
    ColdGasMassFlowRate: general
    CoolGasMassFlowRate: general
    WarmGasMassFlowRate: general
    HotGasMassFlowRate: general
    HIMassFlowRate: general
    H2MassFlowRate: general
    MetalMassFlowRate: general
    StellarMassFlowRate: general
    ColdGasEnergyFlowRate: general
    CoolGasEnergyFlowRate: general
    WarmGasEnergyFlowRate: general
    HotGasEnergyFlowRate: general
    ColdGasMomentumFlowRate: general
    CoolGasMomentumFlowRate: general
    WarmGasMomentumFlowRate: general
    HotGasMomentumFlowRate: general
  variations:
    200_crit:
      type: crit
      value: 200.0
    200_mean:
      type: mean
      value: 200.0
    500_crit:
      type: crit
      value: 500.0
    BN98:
      type: BN98
      value: 0.0
      filter: general
SubhaloProperties:
  properties:
    AngularMomentumBaryons: general
    AngularMomentumDarkMatter: general
    AngularMomentumGas: general
    AngularMomentumStars: general
    AngularMomentumStars_LuminosityWeighted: false
    BlackHolesDynamicalMass: true
    BlackHolesLastEventScalefactor: true
    BlackHolesSubgridMass: true
    BlackHolesTotalInjectedThermalEnergy: true
    BlackHolesTotalInjectedJetEnergy: true
    CentreOfMass: true
    CentreOfMassVelocity: true
    DarkMatterMass: true
    DarkMatterVelocityDispersionMatrix: general
    DiscToTotalGasMassFraction: general
    DiscToTotalStellarMassFraction: general
<<<<<<< HEAD
    DiscToTotalMassRatio_LuminosityWeighted: false
    DiscToTotalLuminosityRatio_LuminosityWeighted: false
=======
    DustMass: true
>>>>>>> b04a60d3
    GasMass: true
    GasMassFractionInMetals: true
    GasTemperature: true
    GasTemperatureWithoutCoolGas: true
    GasTemperatureWithoutCoolGasAndRecentAGNHeating: true
    GasTemperatureWithoutRecentAGNHeating: true
    GasVelocityDispersionMatrix: general
    HalfMassRadiusBaryons: general
    HalfMassRadiusDarkMatter: general
    HalfMassRadiusGas: general
    HalfMassRadiusDust: general
    HalfMassRadiusStars: true
    HalfMassRadiusTotal: true
    EncloseRadius: true
    KappaCorotBaryons: general
    KappaCorotGas: general
    KappaCorotStars: general
    KappaCorotStars_LuminosityWeighted: false
    LastSupernovaEventMaximumGasDensity:
      snapshot: true
      snipshot: false
    LuminosityWeightedMeanStellarAge: true
    MassWeightedMeanStellarAge: true
    MaximumCircularVelocity: true
    MaximumCircularVelocityRadiusUnsoftened: true
    MaximumCircularVelocityUnsoftened: true
    MaximumDarkMatterCircularVelocity: true
    MaximumDarkMatterCircularVelocityRadius: true
    MedianStellarBirthDensity: true
    MaximumStellarBirthDensity: true
    MinimumStellarBirthDensity: true
    MedianStellarBirthTemperature: true
    MinimumStellarBirthTemperature: true
    MaximumStellarBirthTemperature: true
    MedianStellarBirthPressure: true
    MinimumStellarBirthPressure: true
    MaximumStellarBirthPressure: true
    MostMassiveBlackHoleAccretionRate: true
    MostMassiveBlackHoleAveragedAccretionRate: true
    MostMassiveBlackHoleID: true
    MostMassiveBlackHoleLastEventScalefactor: true
    MostMassiveBlackHoleMass: true
    MostMassiveBlackHolePosition: true
    MostMassiveBlackHoleVelocity: true
    MostMassiveBlackHoleInjectedThermalEnergy: true
    MostMassiveBlackHoleNumberOfAGNEvents: true
    MostMassiveBlackHoleAccretionMode: true
    MostMassiveBlackHoleGWMassLoss: true
    MostMassiveBlackHoleInjectedJetEnergyByMode: true
    MostMassiveBlackHoleLastJetEventScalefactor: true
    MostMassiveBlackHoleNumberOfAGNJetEvents: true
    MostMassiveBlackHoleNumberOfMergers: true
    MostMassiveBlackHoleRadiatedEnergyByMode: true
    MostMassiveBlackHoleTotalAccretedMassesByMode: true
    MostMassiveBlackHoleWindEnergyByMode: true
    MostMassiveBlackHoleTotalAccretedMass: false
    MostMassiveBlackHoleFormationScalefactor: true
    MostMassiveBlackHoleSpin: true
    NumberOfBlackHoleParticles: true
    NumberOfDarkMatterParticles: true
    NumberOfGasParticles: true
    NumberOfStarParticles: true
    SpinParameter: general
    TotalInertiaTensor: false
    GasInertiaTensor: false
    DarkMatterInertiaTensor: false
    StellarInertiaTensor: false
    TotalInertiaTensorReduced: false
    GasInertiaTensorReduced: false
    DarkMatterInertiaTensorReduced: false
    StellarInertiaTensorReduced: false
    TotalInertiaTensorNoniterative: general
    GasInertiaTensorNoniterative: general
    DarkMatterInertiaTensorNoniterative: general
    StellarInertiaTensorNoniterative: general
    TotalInertiaTensorReducedNoniterative: false
    GasInertiaTensorReducedNoniterative: false
    DarkMatterInertiaTensorReducedNoniterative: false
    StellarInertiaTensorReducedNoniterative: false
    StarFormationRate: true
    AveragedStarFormationRate:
      snapshot: true
      snipshot: false
    StarFormingGasMass: true
    StarFormingGasMassFractionInMetals: true
    StellarCentreOfMass: true
    StellarInitialMass: true
    StellarLuminosity: true
    StellarMass: true
    StellarMassFractionInMetals: true
    StellarVelocityDispersionMatrix: general
    TotalMass: true
aliases:
  PartType0/LastSNIIKineticFeedbackDensities: PartType0/DensitiesAtLastSupernovaEvent
  PartType0/LastSNIIThermalFeedbackDensities: PartType0/DensitiesAtLastSupernovaEvent
  snipshot:
    PartType0/SpeciesFractions: PartType0/ReducedSpeciesFractions
    PartType0/ElementMassFractions: PartType0/ReducedElementMassFractions
    PartType0/LastSNIIKineticFeedbackDensities: PartType0/DensitiesAtLastSupernovaEvent
    PartType0/LastSNIIThermalFeedbackDensities: PartType0/DensitiesAtLastSupernovaEvent
filters:
  general:
    limit: 100
    properties:
      - BoundSubhalo/NumberOfGasParticles
      - BoundSubhalo/NumberOfDarkMatterParticles
      - BoundSubhalo/NumberOfStarParticles
      - BoundSubhalo/NumberOfBlackHoleParticles
    combine_properties: sum
  baryon:
    limit: 0
    properties:
      - BoundSubhalo/NumberOfGasParticles
      - BoundSubhalo/NumberOfStarParticles
    combine_properties: sum
  dm:
    limit: 0
    properties:
      - BoundSubhalo/NumberOfDarkMatterParticles
  gas:
    limit: 0
    properties:
      - BoundSubhalo/NumberOfGasParticles
  star:
    limit: 0
    properties:
      - BoundSubhalo/NumberOfStarParticles
defined_constants:
  O_H_sun: 4.9e-4
  Fe_H_sun: 3.16e-5
  N_O_sun: 0.138
  C_O_sun: 0.549
  Mg_H_sun: 3.98e-5
calculations:
  calculate_missing_properties: true
  stict_halo_copy: false
  recently_heated_gas_filter:
    delta_time_myr: 15
    use_AGN_delta_T: false
  cold_dense_gas_filter:
    maximum_temperature_K: 3.16e4
    minimum_hydrogen_number_density_cm3: 0.1<|MERGE_RESOLUTION|>--- conflicted
+++ resolved
@@ -35,14 +35,8 @@
     AngularMomentumDarkMatter: general
     AngularMomentumGas: general
     AngularMomentumStars: general
-<<<<<<< HEAD
     AngularMomentumStars_LuminosityWeighted: false
-    AtomicHydrogenMass:
-      snapshot: true
-      snipshot: false
-=======
     AtomicHydrogenMass: true
->>>>>>> b04a60d3
     BlackHolesDynamicalMass: true
     BlackHolesLastEventScalefactor: true
     BlackHolesSubgridMass: true
@@ -69,12 +63,9 @@
       snipshot: false
     DiscToTotalGasMassFraction: general
     DiscToTotalStellarMassFraction: general
-<<<<<<< HEAD
     DiscToTotalMassRatio_LuminosityWeighted: false
     DiscToTotalLuminosityRatio_LuminosityWeighted: false
-=======
     DustMass: true
->>>>>>> b04a60d3
     DustGraphiteMass:
       snapshot: true
       snipshot: false
@@ -226,7 +217,6 @@
     NumberOfDarkMatterParticles: true
     NumberOfGasParticles: true
     NumberOfStarParticles: true
-<<<<<<< HEAD
     TotalInertiaTensor: false
     GasInertiaTensor: false
     DarkMatterInertiaTensor: false
@@ -247,8 +237,6 @@
     DarkMatterInertiaTensorReducedNoniterative: false
     StellarInertiaTensorReducedNoniterative: false
     StellarInertiaTensorReducedNoniterative_LuminosityWeighted: false
-=======
->>>>>>> b04a60d3
     StarFormationRate: true
     AveragedStarFormationRate:
       snapshot: true
@@ -595,12 +583,9 @@
     DarkMatterVelocityDispersionMatrix: general
     DiscToTotalGasMassFraction: general
     DiscToTotalStellarMassFraction: general
-<<<<<<< HEAD
     DiscToTotalMassRatio_LuminosityWeighted: false
     DiscToTotalLuminosityRatio_LuminosityWeighted: false
-=======
     DustMass: true
->>>>>>> b04a60d3
     GasMass: true
     GasMassFractionInMetals: true
     GasTemperature: true
