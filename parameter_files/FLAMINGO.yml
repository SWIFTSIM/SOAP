# Values in this section are substituted into the other sections
# The simulation name (box size and resolution) and snapshot will be appended
# to these to get the full name of the input/output files/directories
Parameters:
  sim_dir: /cosma8/data/dp004/flamingo/Runs
  output_dir: /cosma8/data/dp004/dc-mcgi1/flamingo/Runs
  scratch_dir: /snap8/scratch/dp004/dc-mcgi1/flamingo/Runs

# Location of the Swift snapshots:
Snapshots:
  # Use {snap_nr:04d} for the snapshot number and {file_nr} for the file number.
  filename: "{sim_dir}/{sim_name}/snapshots/flamingo_{snap_nr:04d}/flamingo_{snap_nr:04d}.{file_nr}.hdf5"
  # Pass the location of snapshots with FOF IDs if the FOF has been re-run
  # If fof_filename is not passed the FOF IDs in the snapshot will be used
  fof_filename: "/cosma8/data/dp004/jlvc76/FLAMINGO/FOF/{sim_name}/fof_snapshot/flamingo_{snap_nr:04d}/flamingo_{snap_nr:04d}.{file_nr}.hdf5"

# Which halo finder we're using, and base name for halo finder output files
HaloFinder:
  type: VR
  filename: "{sim_dir}/{sim_name}/VR/catalogue_{snap_nr:04d}/vr_catalogue_{snap_nr:04d}"
  #type: HBTplus
  #filename: "{sim_dir}/{sim_name}/HBTplus/{snap_nr:03d}/SubSnap_{snap_nr:03d}"
  #fof_filename: "{sim_dir}/{sim_name}/fof_catalog/fof_output_{snap_nr:04d}.hdf5"
  #type: Subfind
  #filename: "{sim_dir}/{sim_name}/snapdir_{snap_nr:03d}/snapshot_{snap_nr:03d}"
  #type: Rockstar
  #filename: "{sim_dir}/{sim_name}/Rockstar/snapshot_{snap_nr:04d}/halos_{snap_nr:04d}"

GroupMembership:
  # Where to write the group membership files
  filename: "{output_dir}/{sim_name}/SOAP_uncompressed/{halo_finder}/membership_{snap_nr:04d}/membership_{snap_nr:04d}.{file_nr}.hdf5"

HaloProperties:
  # Where to write the halo properties file
  filename: "{output_dir}/{sim_name}/SOAP_uncompressed/{halo_finder}/halo_properties_{snap_nr:04d}.hdf5"
  # Where to write temporary chunk output
  chunk_dir: "{scratch_dir}/{sim_name}/SOAP-tmp/{halo_finder}/"

ApertureProperties:
  properties:
    AngularMomentumBaryons: true
    AngularMomentumDarkMatter: true
    AngularMomentumGas: true
    AngularMomentumStars: true
    AtomicHydrogenMass: false
    BaryonInertiaTensor: true
    BlackHolesDynamicalMass: true
    BlackHolesLastEventScalefactor: true
    BlackHolesSubgridMass: true
    CentreOfMass: true
    CentreOfMassVelocity: true
    DarkMatterInertiaTensor: true
    DarkMatterMass: true
    DarkMatterVelocityDispersionMatrix: false
    DiffuseCarbonMass: false
    DiffuseIronMass: false
    DiffuseMagnesiumMass: false
    DiffuseOxygenMass: false
    DiffuseSiliconMass: false
    DiscToTotalGasMassFraction: true
    DiscToTotalStellarMassFraction: true
    DustGraphiteMass: false
    DustGraphiteMassInAtomicGas: false
    DustGraphiteMassInColdDenseGas: false
    DustGraphiteMassInMolecularGas: false
    DustLargeGrainMass: false
    DustLargeGrainMassInColdDenseGas: false
    DustLargeGrainMassInMolecularGas: false
    DustSilicatesMass: false
    DustSilicatesMassInAtomicGas: false
    DustSilicatesMassInColdDenseGas: false
    DustSilicatesMassInMolecularGas: false
    DustSmallGrainMass: false
    DustSmallGrainMassInColdDenseGas: false
    DustSmallGrainMassInMolecularGas: false
    GasMassInColdDenseDiffuseMetals: false
    GasInertiaTensor: true
    GasMass: true
    GasMassFractionInIron: true
    GasMassFractionInMetals: true
    GasMassFractionInOxygen: true
    GasMassInColdDenseGas: false
    GasMassInMetals: false
    GasTemperature: true
    GasTemperatureWithoutRecentAGNHeating: true
    GasVelocityDispersionMatrix: false
    HalfMassRadiusBaryons: true
    HalfMassRadiusDarkMatter: true
    HalfMassRadiusGas: true
    HalfMassRadiusStars: true
    HeliumMass: false
    HydrogenMass: false
    KappaCorotBaryons: true
    KappaCorotGas: true
    KappaCorotStars: true
    KineticEnergyGas: true
    KineticEnergyStars: true
    LinearMassWeightedDiffuseOxygenOverHydrogenOfGas: false
    LinearMassWeightedIronFromSNIaOverHydrogenOfStars: false
    LinearMassWeightedIronOverHydrogenOfStars: false
    LinearMassWeightedOxygenOverHydrogenOfGas: false
    LinearMassWeightedCarbonOverOxygenOfGas: false
    LinearMassWeightedDiffuseCarbonOverOxygenOfGas: false
    LinearMassWeightedNitrogenOverOxygenOfGas: false
    LinearMassWeightedDiffuseNitrogenOverOxygenOfGas: false
    LogarithmicMassWeightedDiffuseOxygenOverHydrogenOfAtomicGasHighLimit: false
    LogarithmicMassWeightedDiffuseOxygenOverHydrogenOfAtomicGasLowLimit: false
    LogarithmicMassWeightedDiffuseOxygenOverHydrogenOfGasHighLimit: false
    LogarithmicMassWeightedDiffuseOxygenOverHydrogenOfGasLowLimit: false
    LogarithmicMassWeightedDiffuseOxygenOverHydrogenOfMolecularGasHighLimit: false
    LogarithmicMassWeightedDiffuseOxygenOverHydrogenOfMolecularGasLowLimit: false
    LogarithmicMassWeightedIronFromSNIaOverHydrogenOfStarsLowLimit: false
    LogarithmicMassWeightedIronOverHydrogenOfStarsHighLimit: false
    LogarithmicMassWeightedIronOverHydrogenOfStarsLowLimit: false
    LogarithmicMassWeightedDiffuseCarbonOverOxygenOfGasLowLimit: false
    LogarithmicMassWeightedDiffuseNitrogenOverOxygenOfGasLowLimit: false
    LogarithmicMassWeightedDiffuseNitrogenOverOxygenOfGasHighLimit: false
    LogarithmicMassWeightedDiffuseCarbonOverOxygenOfGasHighLimit: false
    LuminosityWeightedMeanStellarAge: true
    MassWeightedMeanStellarAge: true
    MolecularHydrogenMass: false
    MostMassiveBlackHoleAccretionRate: true
    MostMassiveBlackHoleID: true
    MostMassiveBlackHoleLastEventScalefactor: true
    MostMassiveBlackHoleMass: true
    MostMassiveBlackHolePosition: true
    MostMassiveBlackHoleVelocity: true
    NumberOfBlackHoleParticles: true
    NumberOfDarkMatterParticles: true
    NumberOfGasParticles: true
    NumberOfStarParticles: true
    ReducedTotalInertiaTensor: true
    ReducedGasInertiaTensor: true
    ReducedDarkMatterInertiaTensor: true
    ReducedStellarInertiaTensor: true
    ReducedBaryonInertiaTensor: true
    SpinParameter: true
    StarFormationRate: true
    StarFormingGasMass: true
    StarFormingGasMassFractionInIron: true
    StarFormingGasMassFractionInMetals: true
    StarFormingGasMassFractionInOxygen: true
    StarFormingGasMassInMetals: false
    StellarCentreOfMass: true
    StellarCentreOfMassVelocity: true
    StellarInertiaTensor: true
    StellarInitialMass: true
    StellarLuminosity: true
    StellarMass: true
    StellarMassFractionInIron: true
    StellarMassFractionInMagnesium: false
    StellarMassFractionInMetals: true
    StellarMassFractionInOxygen: true
    StellarMassInMetals: false
    StellarVelocityDispersionMatrix: false
    TotalMass: true
    TotalSNIaRate: false
  variations:
    exclusive_1000_kpc:
      inclusive: false
      radius_in_kpc: 1000.0
      filter: general
    exclusive_100_kpc:
      inclusive: false
      radius_in_kpc: 100.0
    exclusive_10_kpc:
      inclusive: false
      radius_in_kpc: 10.0
    exclusive_3000kpc:
      inclusive: false
      radius_in_kpc: 3000.0
      filter: general
    exclusive_300kpc:
      inclusive: false
      radius_in_kpc: 300.0
    exclusive_30_kpc:
      inclusive: false
      radius_in_kpc: 30.0
    exclusive_500_kpc:
      inclusive: false
      radius_in_kpc: 500.0
      filter: general
    exclusive_50_kpc:
      inclusive: false
      radius_in_kpc: 50.0
    inclusive_1000_kpc:
      inclusive: true
      radius_in_kpc: 1000.0
      filter: general
    inclusive_100_kpc:
      inclusive: true
      radius_in_kpc: 100.0
    inclusive_10_kpc:
      inclusive: true
      radius_in_kpc: 10.0
    inclusive_3000kpc:
      inclusive: true
      radius_in_kpc: 3000.0
      filter: general
    inclusive_300kpc:
      inclusive: true
      radius_in_kpc: 300.0
    inclusive_30_kpc:
      inclusive: true
      radius_in_kpc: 30.0
    inclusive_500_kpc:
      inclusive: true
      radius_in_kpc: 500.0
      filter: general
    inclusive_50_kpc:
      inclusive: true
      radius_in_kpc: 50.0
ProjectedApertureProperties:
  properties:
    AtomicHydrogenMass: false
    BlackHolesDynamicalMass: true
    BlackHolesLastEventScalefactor: true
    BlackHolesSubgridMass: true
    CentreOfMass: true
    CentreOfMassVelocity: true
    DarkMatterMass: true
    DarkMatterProjectedVelocityDispersion: true
    GasMass: true
    GasMassFractionInMetals: false
    GasProjectedVelocityDispersion: true
    HalfMassRadiusBaryons: true
    HalfMassRadiusDarkMatter: true
    HalfMassRadiusGas: true
    HalfMassRadiusStars: true
    HeliumMass: false
    HydrogenMass: false
    MolecularHydrogenMass: false
    MostMassiveBlackHoleID: true
    MostMassiveBlackHoleLastEventScalefactor: true
    MostMassiveBlackHoleMass: true
    MostMassiveBlackHolePosition: true
    MostMassiveBlackHoleVelocity: true
    NumberOfBlackHoleParticles: true
    NumberOfDarkMatterParticles: true
    NumberOfGasParticles: true
    NumberOfStarParticles: true
    ProjectedBaryonInertiaTensor: true
    ProjectedGasInertiaTensor: true
    ProjectedStellarInertiaTensor: true
    ReducedProjectedGasInertiaTensor: true
    ReducedProjectedStellarInertiaTensor: true
    ReducedProjectedBaryonInertiaTensor: true
    StarFormationRate: true
    StarFormingGasMassFractionInMetals: false
    StellarInitialMass: true
    StellarLuminosity: true
    StellarMass: true
    StellarMassFractionInIron: false
    StellarMassFractionInMagnesium: false
    StellarMassFractionInMetals: false
    StellarMassFractionInOxygen: false
    StellarProjectedVelocityDispersion: true
    TotalMass: true
  variations:
    100_kpc:
      radius_in_kpc: 100.0
      filter: general
    10_kpc:
      radius_in_kpc: 10.0
      filter: general
    30_kpc:
      radius_in_kpc: 30.0
      filter: general
    50_kpc:
      radius_in_kpc: 50.0
      filter: general
SOProperties:
  properties:
    AngularMomentumBaryons: true
    AngularMomentumDarkMatter: true
    AngularMomentumGas: true
    AngularMomentumStars: true
    BaryonInertiaTensor: true
    BlackHolesDynamicalMass: true
    BlackHolesLastEventScalefactor: true
    BlackHolesSubgridMass: true
    CentreOfMass: true
    CentreOfMassVelocity: true
    ComptonY: true
    ComptonYWithoutRecentAGNHeating: true
    Concentration: true
    ConcentrationSoft: true
    DarkMatterInertiaTensor: true
    DarkMatterMass: true
    DarkMatterConcentration: true
    DarkMatterConcentrationSoft: true
    DiscToTotalGasMassFraction: true
    DiscToTotalStellarMassFraction: true
    DopplerB: true
    GasCentreOfMass: true
    GasCentreOfMassVelocity: true
    GasComptonYTemperature: true
    GasComptonYTemperatureWithoutRecentAGNHeating: true
    GasComptonYTemperatureCoreExcision: true
    GasComptonYTemperatureWithoutRecentAGNHeatingCoreExcision: true
    GasInertiaTensor: true
    GasMass: true
    GasMassFractionInIron: true
    GasMassFractionInMetals: true
    GasMassFractionInOxygen: true
    GasMassInMetals: false
    GasTemperature: true
    GasTemperatureCoreExcision: true
    GasTemperatureWithoutCoolGas: true
    GasTemperatureWithoutCoolGasAndRecentAGNHeating: true
    GasTemperatureWithoutCoolGasAndRecentAGNHeatingCoreExcision: true
    GasTemperatureWithoutCoolGasCoreExcision: true
    GasTemperatureWithoutRecentAGNHeating: true
    GasTemperatureWithoutRecentAGNHeatingCoreExcision: true
    HotGasMass: true
    KineticEnergyGas: true
    KineticEnergyStars: true
    MassFractionSatellites: true
    MassFractionExternal: true
    MostMassiveBlackHoleAccretionRate: true
    MostMassiveBlackHoleID: true
    MostMassiveBlackHoleLastEventScalefactor: true
    MostMassiveBlackHoleMass: true
    MostMassiveBlackHolePosition: true
    MostMassiveBlackHoleVelocity: true
    NoiseSuppressedNeutrinoMass: true
    NumberOfBlackHoleParticles: true
    NumberOfDarkMatterParticles: true
    NumberOfGasParticles: true
    NumberOfNeutrinoParticles: true
    NumberOfStarParticles: true
    RawNeutrinoMass: true
    SORadius: true
    SpectroscopicLikeTemperature: true
    SpectroscopicLikeTemperatureCoreExcision: true
    SpectroscopicLikeTemperatureWithoutRecentAGNHeating: true
    SpectroscopicLikeTemperatureWithoutRecentAGNHeatingCoreExcision: true
    SpinParameter: true
    StarFormationRate: true
    StarFormingGasMassFractionInMetals: true
    StellarCentreOfMass: true
    StellarCentreOfMassVelocity: true
    StellarInertiaTensor: true
    StellarInitialMass: true
    StellarLuminosity: true
    StellarMass: true
    StellarMassFractionInIron: true
    StellarMassFractionInMetals: true
    StellarMassFractionInOxygen: true
    StellarMassInMetals: false
    ReducedTotalInertiaTensor: true
    ReducedGasInertiaTensor: true
    ReducedDarkMatterInertiaTensor: true
    ReducedStellarInertiaTensor: true
    ReducedBaryonInertiaTensor: true
    ThermalEnergyGas: true
    TotalInertiaTensor: true
    TotalMass: true
    XRayLuminosity: true
    XRayLuminosityCoreExcision: true
    XRayLuminosityWithoutRecentAGNHeating: true
    XRayLuminosityWithoutRecentAGNHeatingCoreExcision: true
    XRayLuminosityInRestframe: true
    XRayLuminosityInRestframeCoreExcision: true
    XRayLuminosityInRestframeWithoutRecentAGNHeating: true
    XRayLuminosityInRestframeWithoutRecentAGNHeatingCoreExcision: true
    XRayPhotonLuminosity: true
    XRayPhotonLuminosityCoreExcision: true
    XRayPhotonLuminosityWithoutRecentAGNHeating: true
    XRayPhotonLuminosityWithoutRecentAGNHeatingCoreExcision: true
    XRayPhotonLuminosityInRestframe: true
    XRayPhotonLuminosityInRestframeCoreExcision: true
    XRayPhotonLuminosityInRestframeWithoutRecentAGNHeating: true
    XRayPhotonLuminosityInRestframeWithoutRecentAGNHeatingCoreExcision: true
  variations:
    200_crit:
      type: crit
      value: 200.0
    50_crit:
      type: crit
      value: 50.0
      filter: general
    100_crit:
      type: crit
      value: 100.0
      filter: general
    200_mean:
      type: mean
      value: 200.0
    500_crit:
      type: crit
      value: 500.0
      core_excision_fraction: 0.15
    5xR500_crit:
      type: crit
      value: 500.0
      radius_multiple: 5.0 
      filter: general
    1000_crit:
      type: crit
      value: 1000.0
      filter: general
    2500_crit:
      type: crit
      value: 2500.0
      filter: general
    BN98:
      type: BN98
      value: 0.0
      filter: general
SubhaloProperties:
  properties:
    AngularMomentumBaryons: true
    AngularMomentumDarkMatter: true
    AngularMomentumGas: true
    AngularMomentumStars: true
    BaryonInertiaTensor: true
    BlackHolesDynamicalMass: true
    BlackHolesLastEventScalefactor: true
    BlackHolesSubgridMass: true
    CentreOfMass: true
    CentreOfMassVelocity: true
    DarkMatterInertiaTensor: true
    DarkMatterMass: true
    DarkMatterVelocityDispersionMatrix: true
    DiscToTotalGasMassFraction: true
    DiscToTotalStellarMassFraction: true
    GasInertiaTensor: true
    GasMass: true
    GasMassFractionInMetals: true
    GasMassInMetals: false
    GasTemperature: true
    GasTemperatureWithoutCoolGas: true
    GasTemperatureWithoutCoolGasAndRecentAGNHeating: true
    GasTemperatureWithoutRecentAGNHeating: true
    GasVelocityDispersionMatrix: true
    HalfMassRadiusBaryons: true
    HalfMassRadiusDarkMatter: true
    HalfMassRadiusGas: true
    HalfMassRadiusStars: true
    HalfMassRadiusTotal: true
    EncloseRadius: true
    KappaCorotBaryons: true
    KappaCorotGas: true
    KappaCorotStars: true
    LastSupernovaEventMaximumGasDensity: false
    LuminosityWeightedMeanStellarAge: true
    MassWeightedMeanStellarAge: true
    MaximumCircularVelocity: true
    MaximumCircularVelocityRadius: true
    MaximumCircularVelocitySoft: true
    MaximumDarkMatterCircularVelocity: true
    MaximumDarkMatterCircularVelocityRadius: true
    MedianStellarBirthDensity: false
    MaximumStellarBirthDensity: false
    MinimumStellarBirthDensity: false
    MedianStellarBirthTemperature: false
    MaximumStellarBirthTemperature: false
    MinimumStellarBirthTemperature: false
    MedianStellarBirthPressure: false
    MaximumStellarBirthPressure: false
    MinimumStellarBirthPressure: false
    MostMassiveBlackHoleAccretionRate: true
    MostMassiveBlackHoleID: true
    MostMassiveBlackHoleLastEventScalefactor: true
    MostMassiveBlackHoleMass: true
    MostMassiveBlackHolePosition: true
    MostMassiveBlackHoleVelocity: true
    NumberOfBlackHoleParticles: true
    NumberOfDarkMatterParticles: true
    NumberOfGasParticles: true
    NumberOfStarParticles: true
    ReducedTotalInertiaTensor: true
    ReducedGasInertiaTensor: true
    ReducedDarkMatterInertiaTensor: true
    ReducedStellarInertiaTensor: true
    ReducedBaryonInertiaTensor: true
    SpinParameter: true
    StarFormationRate: true
    StarFormingGasMass: true
    StarFormingGasMassFractionInMetals: true
    StellarInertiaTensor: true
    StellarInitialMass: true
    StellarLuminosity: true
    StellarMass: true
    StellarMassFractionInMetals: true
    StellarMassInMetals: false
    StellarVelocityDispersionMatrix: true
    TotalInertiaTensor: true
    TotalMass: true
  variations:
    Bound:
      bound_only: true
aliases:
  PartType0/ElementMassFractions: PartType0/SmoothedElementMassFractions
  PartType4/ElementMassFractions: PartType4/SmoothedElementMassFractions
filters:
  general:
    limit: 100
    properties:
      - BoundSubhalo/NumberOfGasParticles
      - BoundSubhalo/NumberOfDarkMatterParticles
      - BoundSubhalo/NumberOfStarParticles
      - BoundSubhalo/NumberOfBlackHoleParticles
    combine_properties: sum
  baryon:
    limit: 100
    properties:
      - BoundSubhalo/NumberOfGasParticles
      - BoundSubhalo/NumberOfStarParticles
    combine_properties: sum
  dm:
    limit: 100
    properties:
      - BoundSubhalo/NumberOfDarkMatterParticles
  gas:
    limit: 100
    properties:
      - BoundSubhalo/NumberOfGasParticles
  star:
    limit: 100
    properties:
      - BoundSubhalo/NumberOfStarParticles
defined_constants:
  O_H_sun: 4.9e-4
  Fe_H_sun: 2.82e-5
calculations:
  recalculate_xrays: true
  xray_table_path: /snap8/scratch/dp004/dc-bras1/cloudy/X_Ray_table_metals_full.hdf5
<<<<<<< HEAD
  reduced_snapshots:
    min_halo_mass: 1e13
    halo_bin_size_dex: .05
    halos_per_bin: 200
=======
  min_read_radius_cmpc: 5
  calculate_missing_properties: true
>>>>>>> 19328566
<|MERGE_RESOLUTION|>--- conflicted
+++ resolved
@@ -527,12 +527,9 @@
 calculations:
   recalculate_xrays: true
   xray_table_path: /snap8/scratch/dp004/dc-bras1/cloudy/X_Ray_table_metals_full.hdf5
-<<<<<<< HEAD
+  min_read_radius_cmpc: 5
+  calculate_missing_properties: true
   reduced_snapshots:
     min_halo_mass: 1e13
     halo_bin_size_dex: .05
-    halos_per_bin: 200
-=======
-  min_read_radius_cmpc: 5
-  calculate_missing_properties: true
->>>>>>> 19328566
+    halos_per_bin: 200