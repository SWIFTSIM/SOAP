# Values in this section are substituted into the other sections
# The simulation name (box size and resolution) and snapshot will be appended
# to these to get the full name of the input/output files/directories
Parameters:
  sim_dir: /cosma8/data/dp004/flamingo/Runs
  output_dir: /cosma8/data/dp004/dc-mcgi1/flamingo/Runs
  scratch_dir: /snap8/scratch/dp004/dc-mcgi1/flamingo/Runs

# Location of the Swift snapshots:
Snapshots:
  # Use {snap_nr:04d} for the snapshot number and {file_nr} for the file number.
  filename: "{sim_dir}/{sim_name}/snapshots/flamingo_{snap_nr:04d}/flamingo_{snap_nr:04d}.{file_nr}.hdf5"
  # Pass the location of snapshots with FOF IDs if the FOF has been re-run
  # If fof_filename is not passed the FOF IDs in the snapshot will be used
  fof_filename: "/cosma8/data/dp004/jlvc76/FLAMINGO/FOF/{sim_name}/fof_snapshot/flamingo_{snap_nr:04d}/flamingo_{snap_nr:04d}.{file_nr}.hdf5"

# Which halo finder we're using, and base name for halo finder output files
HaloFinder:
  #type: VR
  #filename: "{sim_dir}/{sim_name}/VR/catalogue_{snap_nr:04d}/vr_catalogue_{snap_nr:04d}"
  type: HBTplus
  filename: "{sim_dir}/{sim_name}/HBT/{snap_nr:03d}/SubSnap_{snap_nr:03d}"
  fof_filename: "/cosma8/data/dp004/jlvc76/FLAMINGO/FOF/{sim_name}/fof_catalog/fof_output_{snap_nr:04d}/fof_output_{snap_nr:04d}.{file_nr}.hdf5"
  #type: Subfind
  #filename: "{sim_dir}/{sim_name}/snapdir_{snap_nr:03d}/snapshot_{snap_nr:03d}"
  #type: Rockstar
  #filename: "{sim_dir}/{sim_name}/Rockstar/snapshot_{snap_nr:04d}/halos_{snap_nr:04d}"

GroupMembership:
  # Where to write the group membership files
  filename: "{sim_dir}/{sim_name}/SOAP-HBT/membership_{snap_nr:04d}/membership_{snap_nr:04d}.{file_nr}.hdf5"

ExtraInput:
  xray_filename: "{output_dir}/{sim_name}/recalculated_xray/xray_{snap_nr:04d}/xray_{snap_nr:04d}.{file_nr}.hdf5"

HaloProperties:
  # Where to write the halo properties file
  filename: "{output_dir}/{sim_name}/SOAP_uncompressed/{halo_finder}/halo_properties_{snap_nr:04d}.hdf5"
  # Where to write temporary chunk output
  chunk_dir: "{scratch_dir}/{sim_name}/SOAP-tmp/{halo_finder}/"

ApertureProperties:
  properties:
    AngularMomentumBaryons: true
    AngularMomentumDarkMatter: true
    AngularMomentumGas: true
    AngularMomentumStars: true
    AtomicHydrogenMass: false
    BlackHolesDynamicalMass: true
    BlackHolesLastEventScalefactor: true
    BlackHolesSubgridMass: true
    BlackHolesTotalInjectedThermalEnergy: false
    BlackHolesTotalInjectedJetEnergy: false
    CentreOfMass: true
    CentreOfMassVelocity: true
    DarkMatterMass: true
    DarkMatterVelocityDispersionMatrix: false
    DiffuseCarbonMass: false
    DiffuseIronMass: false
    DiffuseMagnesiumMass: false
    DiffuseOxygenMass: false
    DiffuseSiliconMass: false
    DiscToTotalGasMassFraction: true
    DiscToTotalStellarMassFraction: true
    DustGraphiteMass: false
    DustGraphiteMassInAtomicGas: false
    DustGraphiteMassInColdDenseGas: false
    DustGraphiteMassInMolecularGas: false
    DustLargeGrainMass: false
    DustLargeGrainMassInColdDenseGas: false
    DustLargeGrainMassInMolecularGas: false
    DustSilicatesMass: false
    DustSilicatesMassInAtomicGas: false
    DustSilicatesMassInColdDenseGas: false
    DustSilicatesMassInMolecularGas: false
    DustSmallGrainMass: false
    DustSmallGrainMassInColdDenseGas: false
    DustSmallGrainMassInMolecularGas: false
    GasMassInColdDenseDiffuseMetals: false
    GasMass: true
    GasMassFractionInIron: true
    GasMassFractionInMetals: true
    GasMassFractionInOxygen: true
    GasMassInColdDenseGas: false
    GasMassInMetals: false
    GasTemperature: true
    GasTemperatureWithoutRecentAGNHeating: true
    GasVelocityDispersionMatrix: false
    HalfMassRadiusBaryons: true
    HalfMassRadiusDarkMatter: true
    HalfMassRadiusGas: true
    HalfMassRadiusStars: true
    HeliumMass: false
    HydrogenMass: false
    KappaCorotBaryons: true
    KappaCorotGas: true
    KappaCorotStars: true
    KineticEnergyGas: true
    KineticEnergyStars: true
    LinearMassWeightedDiffuseOxygenOverHydrogenOfGas: false
    LinearMassWeightedIronFromSNIaOverHydrogenOfStars: false
    LinearMassWeightedIronOverHydrogenOfStars: false
    LinearMassWeightedMagnesiumOverHydrogenOfStars: false
    LinearMassWeightedOxygenOverHydrogenOfGas: false
    LinearMassWeightedCarbonOverOxygenOfGas: false
    LinearMassWeightedDiffuseCarbonOverOxygenOfGas: false
    LinearMassWeightedNitrogenOverOxygenOfGas: false
    LinearMassWeightedDiffuseNitrogenOverOxygenOfGas: false
    LogarithmicMassWeightedDiffuseOxygenOverHydrogenOfAtomicGasHighLimit: false
    LogarithmicMassWeightedDiffuseOxygenOverHydrogenOfAtomicGasLowLimit: false
    LogarithmicMassWeightedDiffuseOxygenOverHydrogenOfGasHighLimit: false
    LogarithmicMassWeightedDiffuseOxygenOverHydrogenOfGasLowLimit: false
    LogarithmicMassWeightedDiffuseOxygenOverHydrogenOfMolecularGasHighLimit: false
    LogarithmicMassWeightedDiffuseOxygenOverHydrogenOfMolecularGasLowLimit: false
    LogarithmicMassWeightedIronFromSNIaOverHydrogenOfStarsLowLimit: false
    LogarithmicMassWeightedIronOverHydrogenOfStarsHighLimit: false
    LogarithmicMassWeightedMagnesiumOverHydrogenOfStarsHighLimit: false
    LogarithmicMassWeightedIronOverHydrogenOfStarsLowLimit: false
    LogarithmicMassWeightedMagnesiumOverHydrogenOfStarsLowLimit: false
    LogarithmicMassWeightedDiffuseCarbonOverOxygenOfGasLowLimit: false
    LogarithmicMassWeightedDiffuseNitrogenOverOxygenOfGasLowLimit: false
    LogarithmicMassWeightedDiffuseNitrogenOverOxygenOfGasHighLimit: false
    LogarithmicMassWeightedDiffuseCarbonOverOxygenOfGasHighLimit: false
    LuminosityWeightedMeanStellarAge: true
    MassWeightedMeanStellarAge: true
    MolecularHydrogenMass: false
    MostMassiveBlackHoleAccretionRate: true
    MostMassiveBlackHoleAveragedAccretionRate: false
    MostMassiveBlackHoleID: true
    MostMassiveBlackHoleLastEventScalefactor: true
    MostMassiveBlackHoleMass: true
    MostMassiveBlackHolePosition: true
    MostMassiveBlackHoleVelocity: true
    MostMassiveBlackHoleInjectedThermalEnergy: false
    MostMassiveBlackHoleNumberOfAGNEvents: false
    MostMassiveBlackHoleAccretionMode: false
    MostMassiveBlackHoleGWMassLoss: false
    MostMassiveBlackHoleInjectedJetEnergyByMode: false
    MostMassiveBlackHoleLastJetEventScalefactor: false
    MostMassiveBlackHoleNumberOfAGNJetEvents: false
    MostMassiveBlackHoleNumberOfMergers: false
    MostMassiveBlackHoleRadiatedEnergyByMode: false
    MostMassiveBlackHoleTotalAccretedMassesByMode: false
    MostMassiveBlackHoleWindEnergyByMode: false
    MostMassiveBlackHoleSpin: false
    MostMassiveBlackHoleTotalAccretedMass: false
    MostMassiveBlackHoleFormationScalefactor: false
    NumberOfBlackHoleParticles: true
    NumberOfDarkMatterParticles: true
    NumberOfGasParticles: true
    NumberOfStarParticles: true
    SpinParameter: true
    StarFormationRate: true
    AveragedStarFormationRate: false
    StarFormingGasMass: true
    StarFormingGasMassFractionInIron: true
    StarFormingGasMassFractionInMetals: true
    StarFormingGasMassFractionInOxygen: true
    StarFormingGasMassInMetals: false
    StellarCentreOfMass: true
    StellarCentreOfMassVelocity: true
    StellarInitialMass: true
    StellarLuminosity: true
    StellarMass: true
    StellarMassFractionInIron: true
    StellarMassFractionInMagnesium: false
    StellarMassFractionInMetals: true
    StellarMassFractionInOxygen: true
    StellarMassInMetals: false
    StellarVelocityDispersionMatrix: false
    TotalMass: true
    TotalSNIaRate: false
  variations:
    exclusive_1000_kpc:
      inclusive: false
      radius_in_kpc: 1000.0
      filter: general
    exclusive_100_kpc:
      inclusive: false
      radius_in_kpc: 100.0
    exclusive_10_kpc:
      inclusive: false
      radius_in_kpc: 10.0
    exclusive_3000kpc:
      inclusive: false
      radius_in_kpc: 3000.0
      filter: general
    exclusive_300kpc:
      inclusive: false
      radius_in_kpc: 300.0
    exclusive_30_kpc:
      inclusive: false
      radius_in_kpc: 30.0
    exclusive_500_kpc:
      inclusive: false
      radius_in_kpc: 500.0
      filter: general
    exclusive_50_kpc:
      inclusive: false
      radius_in_kpc: 50.0
    inclusive_1000_kpc:
      inclusive: true
      radius_in_kpc: 1000.0
      filter: general
    inclusive_100_kpc:
      inclusive: true
      radius_in_kpc: 100.0
    inclusive_10_kpc:
      inclusive: true
      radius_in_kpc: 10.0
    inclusive_3000kpc:
      inclusive: true
      radius_in_kpc: 3000.0
      filter: general
    inclusive_300kpc:
      inclusive: true
      radius_in_kpc: 300.0
    inclusive_30_kpc:
      inclusive: true
      radius_in_kpc: 30.0
    inclusive_500_kpc:
      inclusive: true
      radius_in_kpc: 500.0
      filter: general
    inclusive_50_kpc:
      inclusive: true
      radius_in_kpc: 50.0
ProjectedApertureProperties:
  properties:
    AtomicHydrogenMass: false
    BlackHolesDynamicalMass: true
    BlackHolesLastEventScalefactor: true
    BlackHolesSubgridMass: true
    BlackHolesTotalInjectedThermalEnergy: false
    BlackHolesTotalInjectedJetEnergy: false
    CentreOfMass: true
    CentreOfMassVelocity: true
    DarkMatterMass: true
    DarkMatterProjectedVelocityDispersion: true
    GasMass: true
    GasMassFractionInMetals: false
    GasProjectedVelocityDispersion: true
    HalfMassRadiusBaryons: true
    HalfMassRadiusDarkMatter: true
    HalfMassRadiusGas: true
    HalfMassRadiusStars: true
    HeliumMass: false
    HydrogenMass: false
    MolecularHydrogenMass: false
    MostMassiveBlackHoleID: true
    MostMassiveBlackHoleAccretionRate: true
    MostMassiveBlackHoleAveragedAccretionRate: false
    MostMassiveBlackHoleLastEventScalefactor: true
    MostMassiveBlackHoleMass: true
    MostMassiveBlackHolePosition: true
    MostMassiveBlackHoleVelocity: true
    MostMassiveBlackHoleInjectedThermalEnergy: false
    MostMassiveBlackHoleNumberOfAGNEvents: false
    MostMassiveBlackHoleAccretionMode: false
    MostMassiveBlackHoleGWMassLoss: false
    MostMassiveBlackHoleInjectedJetEnergyByMode: false
    MostMassiveBlackHoleLastJetEventScalefactor: false
    MostMassiveBlackHoleNumberOfAGNJetEvents: false
    MostMassiveBlackHoleNumberOfMergers: false
    MostMassiveBlackHoleRadiatedEnergyByMode: false
    MostMassiveBlackHoleTotalAccretedMassesByMode: false
    MostMassiveBlackHoleWindEnergyByMode: false
    MostMassiveBlackHoleTotalAccretedMass: false
    MostMassiveBlackHoleFormationScalefactor: false
    MostMassiveBlackHoleSpin: false
    NumberOfBlackHoleParticles: true
    NumberOfDarkMatterParticles: true
    NumberOfGasParticles: true
    NumberOfStarParticles: true
    ProjectedTotalInertiaTensor: false
    ProjectedTotalInertiaTensorReduced: false
    ProjectedTotalInertiaTensorNoniterative: true
    ProjectedTotalInertiaTensorReducedNoniterative: true
    ProjectedGasInertiaTensor: false
    ProjectedGasInertiaTensorReduced: false
    ProjectedGasInertiaTensorNoniterative: true
    ProjectedGasInertiaTensorReducedNoniterative: true
    ProjectedStellarInertiaTensor: false
    ProjectedStellarInertiaTensorReduced: false
    ProjectedStellarInertiaTensorNoniterative: true
    ProjectedStellarInertiaTensorReducedNoniterative: true
    StarFormationRate: true
    AveragedStarFormationRate: false
    StarFormingGasMassFractionInMetals: false
    StellarInitialMass: true
    StellarLuminosity: true
    StellarMass: true
    StellarMassFractionInIron: false
    StellarMassFractionInMagnesium: false
    StellarMassFractionInMetals: false
    StellarMassFractionInOxygen: false
    StellarProjectedVelocityDispersion: true
    TotalMass: true
  variations:
    100_kpc:
      radius_in_kpc: 100.0
      filter: general
    10_kpc:
      radius_in_kpc: 10.0
      filter: general
    30_kpc:
      radius_in_kpc: 30.0
      filter: general
    50_kpc:
      radius_in_kpc: 50.0
      filter: general
SOProperties:
  properties:
    AngularMomentumBaryons: true
    AngularMomentumDarkMatter: true
    AngularMomentumGas: true
    AngularMomentumStars: true
    BlackHolesDynamicalMass: true
    BlackHolesLastEventScalefactor: true
    BlackHolesSubgridMass: true
    BlackHolesTotalInjectedThermalEnergy: false
    BlackHolesTotalInjectedJetEnergy: false
    CentreOfMass: true
    CentreOfMassVelocity: true
    ComptonY: true
    ComptonYWithoutRecentAGNHeating: true
    Concentration: true
    ConcentrationUnsoftened: true
    DarkMatterMass: true
    DarkMatterConcentration: true
    DarkMatterConcentrationUnsoftened: true
    DiscToTotalGasMassFraction: true
    DiscToTotalStellarMassFraction: true
    DopplerB: true
    GasCentreOfMass: true
    GasCentreOfMassVelocity: true
    GasComptonYTemperature: true
    GasComptonYTemperatureWithoutRecentAGNHeating: true
    GasComptonYTemperatureCoreExcision: true
    GasComptonYTemperatureWithoutRecentAGNHeatingCoreExcision: true
    GasMass: true
    GasMassFractionInIron: true
    GasMassFractionInMetals: true
    GasMassFractionInOxygen: true
    GasMassInMetals: false
    GasTemperature: true
    GasTemperatureCoreExcision: true
    GasTemperatureWithoutCoolGas: true
    GasTemperatureWithoutCoolGasAndRecentAGNHeating: true
    GasTemperatureWithoutCoolGasAndRecentAGNHeatingCoreExcision: true
    GasTemperatureWithoutCoolGasCoreExcision: true
    GasTemperatureWithoutRecentAGNHeating: true
    GasTemperatureWithoutRecentAGNHeatingCoreExcision: true
    HotGasMass: true
    KineticEnergyGas: true
    KineticEnergyStars: true
    MassFractionSatellites: true
    MassFractionExternal: true
    MostMassiveBlackHoleAccretionRate: true
    MostMassiveBlackHoleAveragedAccretionRate: false
    MostMassiveBlackHoleID: true
    MostMassiveBlackHoleLastEventScalefactor: true
    MostMassiveBlackHoleMass: true
    MostMassiveBlackHolePosition: true
    MostMassiveBlackHoleVelocity: true
    MostMassiveBlackHoleInjectedThermalEnergy: false
    MostMassiveBlackHoleNumberOfAGNEvents: false
    MostMassiveBlackHoleAccretionMode: false
    MostMassiveBlackHoleGWMassLoss: false
    MostMassiveBlackHoleInjectedJetEnergyByMode: false
    MostMassiveBlackHoleLastJetEventScalefactor: false
    MostMassiveBlackHoleNumberOfAGNJetEvents: false
    MostMassiveBlackHoleNumberOfMergers: false
    MostMassiveBlackHoleRadiatedEnergyByMode: false
    MostMassiveBlackHoleTotalAccretedMassesByMode: false
    MostMassiveBlackHoleWindEnergyByMode: false
    MostMassiveBlackHoleTotalAccretedMass: false
    MostMassiveBlackHoleFormationScalefactor: false
    MostMassiveBlackHoleSpin: false
    NoiseSuppressedNeutrinoMass: true
    NumberOfBlackHoleParticles: true
    NumberOfDarkMatterParticles: true
    NumberOfGasParticles: true
    NumberOfNeutrinoParticles: true
    NumberOfStarParticles: true
    RawNeutrinoMass: true
    SORadius: true
    SpectroscopicLikeTemperature: true
    SpectroscopicLikeTemperatureCoreExcision: true
    SpectroscopicLikeTemperatureWithoutRecentAGNHeating: true
    SpectroscopicLikeTemperatureWithoutRecentAGNHeatingCoreExcision: true
    SpinParameter: true
    StarFormationRate: true
    AveragedStarFormationRate: false
    StarFormingGasMassFractionInMetals: true
    StellarCentreOfMass: true
    StellarCentreOfMassVelocity: true
    StellarInitialMass: true
    StellarLuminosity: true
    StellarMass: true
    StellarMassFractionInIron: true
    StellarMassFractionInMetals: true
    StellarMassFractionInOxygen: true
    StellarMassInMetals: false
    TotalInertiaTensor: false
    GasInertiaTensor: false
    DarkMatterInertiaTensor: false
    StellarInertiaTensor: false
    TotalInertiaTensorReduced: false
    GasInertiaTensorReduced: false
    DarkMatterInertiaTensorReduced: false
    StellarInertiaTensorReduced: false
    TotalInertiaTensorNoniterative: true
    GasInertiaTensorNoniterative: true
    DarkMatterInertiaTensorNoniterative: true
    StellarInertiaTensorNoniterative: true
    TotalInertiaTensorReducedNoniterative: true
    GasInertiaTensorReducedNoniterative: true
    DarkMatterInertiaTensorReducedNoniterative: true
    StellarInertiaTensorReducedNoniterative: true
    ThermalEnergyGas: true
    TotalMass: true
    XRayLuminosity: true
    XRayLuminosityCoreExcision: true
    XRayLuminosityWithoutRecentAGNHeating: true
    XRayLuminosityWithoutRecentAGNHeatingCoreExcision: true
    XRayLuminosityInRestframe: true
    XRayLuminosityInRestframeCoreExcision: true
    XRayLuminosityInRestframeWithoutRecentAGNHeating: true
    XRayLuminosityInRestframeWithoutRecentAGNHeatingCoreExcision: true
    XRayPhotonLuminosity: true
    XRayPhotonLuminosityCoreExcision: true
    XRayPhotonLuminosityWithoutRecentAGNHeating: true
    XRayPhotonLuminosityWithoutRecentAGNHeatingCoreExcision: true
    XRayPhotonLuminosityInRestframe: true
    XRayPhotonLuminosityInRestframeCoreExcision: true
    XRayPhotonLuminosityInRestframeWithoutRecentAGNHeating: true
    XRayPhotonLuminosityInRestframeWithoutRecentAGNHeatingCoreExcision: true
    DarkMatterMassFlowRate: false
    ColdGasMassFlowRate: false
    CoolGasMassFlowRate: false
    WarmGasMassFlowRate: false
    HotGasMassFlowRate: false
    HIMassFlowRate: false
    H2MassFlowRate: false
    MetalMassFlowRate: false
    StellarMassFlowRate: false
    ColdGasEnergyFlowRate: false
    CoolGasEnergyFlowRate: false
    WarmGasEnergyFlowRate: false
    HotGasEnergyFlowRate: false
    ColdGasMomentumFlowRate: false
    CoolGasMomentumFlowRate: false
    WarmGasMomentumFlowRate: false
    HotGasMomentumFlowRate: false
  variations:
    200_crit:
      type: crit
      value: 200.0
    50_crit:
      type: crit
      value: 50.0
      filter: general
    100_crit:
      type: crit
      value: 100.0
      filter: general
    200_mean:
      type: mean
      value: 200.0
    500_crit:
      type: crit
      value: 500.0
      core_excision_fraction: 0.15
    5xR500_crit:
      type: crit
      value: 500.0
      radius_multiple: 5.0 
      filter: general
    1000_crit:
      type: crit
      value: 1000.0
      filter: general
    2500_crit:
      type: crit
      value: 2500.0
      filter: general
    BN98:
      type: BN98
      value: 0.0
      filter: general
SubhaloProperties:
  properties:
    AngularMomentumBaryons: true
    AngularMomentumDarkMatter: true
    AngularMomentumGas: true
    AngularMomentumStars: true
    BlackHolesDynamicalMass: true
    BlackHolesLastEventScalefactor: true
    BlackHolesSubgridMass: true
    BlackHolesTotalInjectedThermalEnergy: false
    BlackHolesTotalInjectedJetEnergy: false
    CentreOfMass: true
    CentreOfMassVelocity: true
    DarkMatterMass: true
    DarkMatterVelocityDispersionMatrix: true
    DiscToTotalGasMassFraction: true
    DiscToTotalStellarMassFraction: true
    GasMass: true
    GasMassFractionInMetals: true
    GasMassInMetals: false
    GasTemperature: true
    GasTemperatureWithoutCoolGas: true
    GasTemperatureWithoutCoolGasAndRecentAGNHeating: true
    GasTemperatureWithoutRecentAGNHeating: true
    GasVelocityDispersionMatrix: true
    HalfMassRadiusBaryons: true
    HalfMassRadiusDarkMatter: true
    HalfMassRadiusGas: true
    HalfMassRadiusStars: true
    HalfMassRadiusTotal: true
    EncloseRadius: true
    KappaCorotBaryons: true
    KappaCorotGas: true
    KappaCorotStars: true
    LastSupernovaEventMaximumGasDensity: false
    LuminosityWeightedMeanStellarAge: true
    MassWeightedMeanStellarAge: true
    MaximumCircularVelocity: true
    MaximumCircularVelocityRadiusUnsoftened: true
    MaximumCircularVelocityUnsoftened: true
    MaximumDarkMatterCircularVelocity: true
    MaximumDarkMatterCircularVelocityRadius: true
    MedianStellarBirthDensity: false
    MaximumStellarBirthDensity: false
    MinimumStellarBirthDensity: false
    MedianStellarBirthTemperature: false
    MaximumStellarBirthTemperature: false
    MinimumStellarBirthTemperature: false
    MedianStellarBirthPressure: false
    MaximumStellarBirthPressure: false
    MinimumStellarBirthPressure: false
    MostMassiveBlackHoleAccretionRate: true
    MostMassiveBlackHoleAveragedAccretionRate: false
    MostMassiveBlackHoleID: true
    MostMassiveBlackHoleLastEventScalefactor: true
    MostMassiveBlackHoleMass: true
    MostMassiveBlackHolePosition: true
    MostMassiveBlackHoleVelocity: true
    MostMassiveBlackHoleInjectedThermalEnergy: false
    MostMassiveBlackHoleNumberOfAGNEvents: false
    MostMassiveBlackHoleAccretionMode: false
    MostMassiveBlackHoleGWMassLoss: false
    MostMassiveBlackHoleInjectedJetEnergyByMode: false
    MostMassiveBlackHoleLastJetEventScalefactor: false
    MostMassiveBlackHoleNumberOfAGNJetEvents: false
    MostMassiveBlackHoleNumberOfMergers: false
    MostMassiveBlackHoleRadiatedEnergyByMode: false
    MostMassiveBlackHoleTotalAccretedMassesByMode: false
    MostMassiveBlackHoleWindEnergyByMode: false
    MostMassiveBlackHoleSpin: false
    MostMassiveBlackHoleTotalAccretedMass: false
    MostMassiveBlackHoleFormationScalefactor: false
    NumberOfBlackHoleParticles: true
    NumberOfDarkMatterParticles: true
    NumberOfGasParticles: true
    NumberOfStarParticles: true
    TotalInertiaTensor: true
    GasInertiaTensor: true
    DarkMatterInertiaTensor: true
    StellarInertiaTensor: true
    TotalInertiaTensorReduced: true
    GasInertiaTensorReduced: true
    DarkMatterInertiaTensorReduced: true
    StellarInertiaTensorReduced: true
    TotalInertiaTensorNoniterative: true
    GasInertiaTensorNoniterative: true
    DarkMatterInertiaTensorNoniterative: true
    StellarInertiaTensorNoniterative: true
    TotalInertiaTensorReducedNoniterative: true
    GasInertiaTensorReducedNoniterative: true
    DarkMatterInertiaTensorReducedNoniterative: true
    StellarInertiaTensorReducedNoniterative: true
    SpinParameter: true
    StarFormationRate: true
    AveragedStarFormationRate: false
    StarFormingGasMass: true
    StarFormingGasMassFractionInMetals: true
    StellarInitialMass: true
    StellarLuminosity: true
    StellarMass: true
    StellarMassFractionInMetals: true
    StellarMassInMetals: false
    StellarVelocityDispersionMatrix: true
    TotalMass: true
  variations:
    Bound:
      bound_only: true
aliases:
  PartType0/ElementMassFractions: PartType0/SmoothedElementMassFractions
  PartType4/ElementMassFractions: PartType4/SmoothedElementMassFractions
filters:
  general:
    limit: 100
    properties:
      - BoundSubhalo/NumberOfGasParticles
      - BoundSubhalo/NumberOfDarkMatterParticles
      - BoundSubhalo/NumberOfStarParticles
      - BoundSubhalo/NumberOfBlackHoleParticles
    combine_properties: sum
  baryon:
    limit: 100
    properties:
      - BoundSubhalo/NumberOfGasParticles
      - BoundSubhalo/NumberOfStarParticles
    combine_properties: sum
  dm:
    limit: 100
    properties:
      - BoundSubhalo/NumberOfDarkMatterParticles
  gas:
    limit: 100
    properties:
      - BoundSubhalo/NumberOfGasParticles
  star:
    limit: 100
    properties:
      - BoundSubhalo/NumberOfStarParticles
defined_constants:
  O_H_sun: 4.9e-4
  Fe_H_sun: 2.82e-5
calculations:
<<<<<<< HEAD
  recalculate_xrays: true
  xray_table_path: /cosma8/data/dp004/flamingo/Tables/Xray/X_Ray_table_metals_full.hdf5
=======
>>>>>>> 1ef74ebb
  min_read_radius_cmpc: 5
  calculate_missing_properties: true
  reduced_snapshots:
    min_halo_mass: 1e13
    halo_bin_size_dex: .05
    halos_per_bin: 200
  recently_heated_gas_filter:
    delta_time_myr: 15
    use_AGN_delta_T: true<|MERGE_RESOLUTION|>--- conflicted
+++ resolved
@@ -630,11 +630,6 @@
   O_H_sun: 4.9e-4
   Fe_H_sun: 2.82e-5
 calculations:
-<<<<<<< HEAD
-  recalculate_xrays: true
-  xray_table_path: /cosma8/data/dp004/flamingo/Tables/Xray/X_Ray_table_metals_full.hdf5
-=======
->>>>>>> 1ef74ebb
   min_read_radius_cmpc: 5
   calculate_missing_properties: true
   reduced_snapshots:
