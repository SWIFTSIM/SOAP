--- conflicted
+++ resolved
@@ -62,14 +62,11 @@
       snipshot: false
     DiscToTotalGasMassFraction: general
     DiscToTotalStellarMassFraction: general
-<<<<<<< HEAD
     DiscToTotalLuminosityRatio_LuminosityWeighted: false
     DiscToTotalMassRatio_LuminosityWeighted: false
     KappaCorotStars_LuminosityWeighted: false
     AngularMomentumStars_LuminosityWeighted: false
-=======
     DustMass: true
->>>>>>> b04a60d3
     DustGraphiteMass:
       snapshot: true
       snipshot: false
