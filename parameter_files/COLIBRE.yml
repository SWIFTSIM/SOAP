# Values in this section are substituted into the other sections
Parameters:
  sim_dir: 
  output_dir: 
  scratch_dir: 

# Location of the Swift snapshots:
Snapshots:
  # Use {snap_nr:04d} for the snapshot number and {file_nr} for the file number.
  filename: "{sim_dir}/colibre_{snap_nr:04d}.hdf5"

# Which halo finder we're using, and base name for halo finder output files
HaloFinder:
  type: HBTplus
  filename: "{sim_dir}/HBTplus/{snap_nr:03d}/SubSnap_{snap_nr:03d}"
  fof_filename: "{sim_dir}/{sim_name}/fof_catalog/fof_output_{snap_nr:04d}.hdf5"
  #type: VR
  #filename: "{sim_dir}/halo_{snap_nr:04d}"
  #type: Subfind
  #filename: "{sim_dir}/snapdir_{snap_nr:03d}/snapshot_{snap_nr:03d}"

GroupMembership:
  # Where to write the group membership files
  filename: "{output_dir}/SOAP_uncompressed/{halo_finder}/membership_{snap_nr:04d}.hdf5"

HaloProperties:
  # Where to write the halo properties file
  filename: "{output_dir}/SOAP_uncompressed/{halo_finder}/halo_properties_{snap_nr:04d}.hdf5"
  # Where to write temporary chunk output
  chunk_dir: "{scratch_dir}/SOAP-tmp/{halo_finder}/"

ApertureProperties:
  properties:
    AngularMomentumBaryons: true
    AngularMomentumDarkMatter: true
    AngularMomentumGas: true
    AngularMomentumStars: true
    AtomicHydrogenMass: true
    BlackHolesDynamicalMass: true
    BlackHolesLastEventScalefactor: true
    BlackHolesSubgridMass: true
    CentreOfMass: true
    CentreOfMassVelocity: true
    DarkMatterMass: true
    DarkMatterVelocityDispersionMatrix: true
    DiffuseCarbonMass: true
    DiffuseIronMass: true
    DiffuseMagnesiumMass: true
    DiffuseOxygenMass: true
    DiffuseSiliconMass: true
    DiscToTotalGasMassFraction: true
    DiscToTotalStellarMassFraction: true
    DustGraphiteMass: true
    DustGraphiteMassInAtomicGas: true
    DustGraphiteMassInColdDenseGas: true
    DustGraphiteMassInMolecularGas: true
    DustLargeGrainMass: true
    DustLargeGrainMassInColdDenseGas: true
    DustLargeGrainMassInMolecularGas: true
    DustSilicatesMass: true
    DustSilicatesMassInAtomicGas: true
    DustSilicatesMassInColdDenseGas: true
    DustSilicatesMassInMolecularGas: true
    DustSmallGrainMass: true
    DustSmallGrainMassInColdDenseGas: true
    DustSmallGrainMassInMolecularGas: true
    GasMass: true
    GasMassFractionInIron: true
    GasMassFractionInMetals: true
    GasMassFractionInOxygen: true
    GasMassInColdDenseGas: true
    GasMassInMetals: true
    GasTemperature: true
    GasTemperatureWithoutRecentAGNHeating: true
    GasVelocityDispersionMatrix: true
    HalfMassRadiusBaryons: true
    HalfMassRadiusDarkMatter: true
    HalfMassRadiusGas: true
    HalfMassRadiusStars: true
    HeliumMass: true
    HydrogenMass: true
    KappaCorotBaryons: true
    KappaCorotGas: true
    KappaCorotStars: true
    KineticEnergyGas: true
    KineticEnergyStars: true
    LinearMassWeightedDiffuseOxygenOverHydrogenOfGas: true
    LinearMassWeightedIronFromSNIaOverHydrogenOfStars: true
    LinearMassWeightedIronOverHydrogenOfStars: true
    LinearMassWeightedOxygenOverHydrogenOfGas: true
    LinearMassWeightedDiffuseCarbonOverOxygenOfGas: true
    LinearMassWeightedNitrogenOverOxygenOfGas: true
    LinearMassWeightedCarbonOverOxygenOfGas: true
    LinearMassWeightedDiffuseNitrogenOverOxygenOfGas: true
    LogarithmicMassWeightedDiffuseOxygenOverHydrogenOfAtomicGasHighLimit: true
    LogarithmicMassWeightedDiffuseOxygenOverHydrogenOfAtomicGasLowLimit: true
    LogarithmicMassWeightedDiffuseOxygenOverHydrogenOfGasHighLimit: true
    LogarithmicMassWeightedDiffuseOxygenOverHydrogenOfGasLowLimit: true
    LogarithmicMassWeightedDiffuseOxygenOverHydrogenOfMolecularGasHighLimit: true
    LogarithmicMassWeightedDiffuseOxygenOverHydrogenOfMolecularGasLowLimit: true
    LogarithmicMassWeightedIronFromSNIaOverHydrogenOfStarsLowLimit: true
    LogarithmicMassWeightedIronOverHydrogenOfStarsHighLimit: true
    LogarithmicMassWeightedIronOverHydrogenOfStarsLowLimit: true
    LogarithmicMassWeightedDiffuseNitrogenOverOxygenOfGasHighLimit: true
    LogarithmicMassWeightedDiffuseCarbonOverOxygenOfGasHighLimit: true
    LogarithmicMassWeightedDiffuseCarbonOverOxygenOfGasLowLimit: true
    LogarithmicMassWeightedDiffuseNitrogenOverOxygenOfGasLowLimit: true
    LuminosityWeightedMeanStellarAge: true
    MassWeightedMeanStellarAge: true
    MolecularHydrogenMass: true
    MostMassiveBlackHoleAccretionRate: true
    MostMassiveBlackHoleID: true
    MostMassiveBlackHoleLastEventScalefactor: true
    MostMassiveBlackHoleMass: true
    MostMassiveBlackHolePosition: true
    MostMassiveBlackHoleVelocity: true
    NumberOfBlackHoleParticles: true
    NumberOfDarkMatterParticles: true
    NumberOfGasParticles: true
    NumberOfStarParticles: true
    SpinParameter: true
    TotalInertiaTensor: true
    GasInertiaTensor: true
    DarkMatterInertiaTensor: true
    StellarInertiaTensor: true
    TotalInertiaTensorReduced: false
    GasInertiaTensorReduced: false
    DarkMatterInertiaTensorReduced: false
    StellarInertiaTensorReduced: false
    TotalInertiaTensorNoniterative: false
    GasInertiaTensorNoniterative: false
    DarkMatterInertiaTensorNoniterative: false
    StellarInertiaTensorNoniterative: false
    TotalInertiaTensorReducedNoniterative: false
    GasInertiaTensorReducedNoniterative: false
    DarkMatterInertiaTensorReducedNoniterative: false
    StellarInertiaTensorReducedNoniterative: false
    StarFormationRate: true
    StarFormingGasMass: true
    StarFormingGasMassFractionInIron: true
    StarFormingGasMassFractionInMetals: true
    StarFormingGasMassFractionInOxygen: true
    StarFormingGasMassInMetals: true
    StellarCentreOfMass: false
    StellarInitialMass: true
    StellarLuminosity: true
    StellarMass: true
    StellarMassFractionInIron: true
    StellarMassFractionInMagnesium: true
    StellarMassFractionInMetals: true
    StellarMassFractionInOxygen: true
    StellarMassInMetals: true
    StellarVelocityDispersionMatrix: true
    TotalMass: true
    TotalSNIaRate: true
    GasMassInColdDenseDiffuseMetals: true
    StellarCentreOfMassVelocity: false
  variations:
    exclusive_1_kpc:
      inclusive: false
      radius_in_kpc: 1.0
    exclusive_3_kpc:
      inclusive: false
      radius_in_kpc: 3.0
    exclusive_10_kpc:
      inclusive: false
      radius_in_kpc: 10.0
    exclusive_30_kpc:
      inclusive: false
      radius_in_kpc: 30.0
    exclusive_50_kpc:
      inclusive: false
      radius_in_kpc: 50.0
    exclusive_100_kpc:
      inclusive: false
      radius_in_kpc: 100.0
    exclusive_300kpc:
      inclusive: false
      radius_in_kpc: 300.0
      filter: general
    exclusive_1000_kpc:
      inclusive: false
      radius_in_kpc: 1000.0
      filter: general
    exclusive_3000kpc:
      inclusive: false
      radius_in_kpc: 3000.0
      filter: general
    inclusive_1_kpc:
      inclusive: true
      radius_in_kpc: 1.0
    inclusive_3_kpc:
      inclusive: true
      radius_in_kpc: 3.0
    inclusive_10_kpc:
      inclusive: true
      radius_in_kpc: 10.0
    inclusive_30_kpc:
      inclusive: true
      radius_in_kpc: 30.0
    inclusive_50_kpc:
      inclusive: true
      radius_in_kpc: 50.0
    inclusive_100_kpc:
      inclusive: true
      radius_in_kpc: 100.0
    inclusive_300kpc:
      inclusive: true
      radius_in_kpc: 300.0
      filter: general
    inclusive_1000_kpc:
      inclusive: true
      radius_in_kpc: 1000.0
      filter: general
    inclusive_3000kpc:
      inclusive: true
      radius_in_kpc: 3000.0
      filter: general
ProjectedApertureProperties:
  properties:
    AtomicHydrogenMass: true
    BlackHolesDynamicalMass: true
    BlackHolesLastEventScalefactor: true
    BlackHolesSubgridMass: true
    CentreOfMass: true
    CentreOfMassVelocity: true
    DarkMatterMass: true
    DarkMatterProjectedVelocityDispersion: true
    GasMass: true
    GasMassFractionInMetals: true
    GasProjectedVelocityDispersion: true
    HalfMassRadiusBaryons: true
    HalfMassRadiusDarkMatter: true
    HalfMassRadiusGas: true
    HalfMassRadiusStars: true
    HeliumMass: true
    HydrogenMass: true
    MolecularHydrogenMass: true
    MostMassiveBlackHoleID: true
    MostMassiveBlackHoleLastEventScalefactor: true
    MostMassiveBlackHoleMass: true
    MostMassiveBlackHolePosition: true
    MostMassiveBlackHoleVelocity: true
    NumberOfBlackHoleParticles: true
    NumberOfDarkMatterParticles: true
    NumberOfGasParticles: true
    NumberOfStarParticles: true
    ProjectedTotalInertiaTensor: true
    ProjectedTotalInertiaTensorReduced: false
    ProjectedTotalInertiaTensorNoniterative: false
    ProjectedTotalInertiaTensorReducedNoniterative: false
    ProjectedGasInertiaTensor: true
    ProjectedGasInertiaTensorReduced: false
    ProjectedGasInertiaTensorNoniterative: false
    ProjectedGasInertiaTensorReducedNoniterative: false
    ProjectedStellarInertiaTensor: true
    ProjectedStellarInertiaTensorReduced: false
    ProjectedStellarInertiaTensorNoniterative: false
    ProjectedStellarInertiaTensorReducedNoniterative: false
    StarFormationRate: true
    StarFormingGasMassFractionInMetals: true
    StellarInitialMass: true
    StellarLuminosity: true
    StellarMass: true
    StellarMassFractionInIron: true
    StellarMassFractionInMagnesium: true
    StellarMassFractionInMetals: true
    StellarMassFractionInOxygen: true
    StellarProjectedVelocityDispersion: true
    TotalMass: true
  variations:
    1_kpc:
      radius_in_kpc: 1.0
    3_kpc:
      radius_in_kpc: 3.0
    10_kpc:
      radius_in_kpc: 10.0
    30_kpc:
      radius_in_kpc: 30.0
    50_kpc:
      radius_in_kpc: 50.0
    100_kpc:
      radius_in_kpc: 100.0
SOProperties:
  properties:
    AngularMomentumBaryons: true
    AngularMomentumDarkMatter: true
    AngularMomentumGas: true
    AngularMomentumStars: true
    BlackHolesDynamicalMass: true
    BlackHolesLastEventScalefactor: true
    BlackHolesSubgridMass: true
    CentreOfMass: true
    CentreOfMassVelocity: true
    ComptonY: true
    ComptonYWithoutRecentAGNHeating: true
    DarkMatterMass: true
    DiscToTotalGasMassFraction: true
    DiscToTotalStellarMassFraction: true
    DopplerB: false
    GasCentreOfMass: true
    GasCentreOfMassVelocity: true
    GasMass: true
    GasMassFractionInIron: true
    GasMassFractionInMetals: true
    GasMassFractionInOxygen: true
    GasMassInMetals: true
    GasComptonYTemperature: false
    GasComptonYTemperatureCoreExcision: false
    GasComptonYTemperatureWithoutRecentAGNHeating: false
    GasComptonYTemperatureWithoutRecentAGNHeatingCoreExcision: false
    GasTemperature: true
    GasTemperatureCoreExcision: false
    GasTemperatureWithoutCoolGas: true
    GasTemperatureWithoutCoolGasAndRecentAGNHeating: true
    GasTemperatureWithoutRecentAGNHeating: true
    GasTemperatureWithoutCoolGasAndRecentAGNHeatingCoreExcision: false
    GasTemperatureWithoutCoolGasCoreExcision: false
    GasTemperatureWithoutRecentAGNHeatingCoreExcision: false
    HotGasMass: true
    KineticEnergyGas: true
    KineticEnergyStars: true
    MassFractionSatellites: true
    MostMassiveBlackHoleAccretionRate: true
    MostMassiveBlackHoleID: true
    MostMassiveBlackHoleLastEventScalefactor: true
    MostMassiveBlackHoleMass: true
    MostMassiveBlackHolePosition: true
    MostMassiveBlackHoleVelocity: true
    NoiseSuppressedNeutrinoMass: false
    NumberOfBlackHoleParticles: true
    NumberOfDarkMatterParticles: true
    NumberOfGasParticles: true
    NumberOfNeutrinoParticles: false
    NumberOfStarParticles: true
    RawNeutrinoMass: false
    SORadius: true
    SpinParameter: true
    TotalInertiaTensor: true
    GasInertiaTensor: true
    DarkMatterInertiaTensor: true
    StellarInertiaTensor: true
    TotalInertiaTensorReduced: false
    GasInertiaTensorReduced: false
    DarkMatterInertiaTensorReduced: false
    StellarInertiaTensorReduced: false
    TotalInertiaTensorNoniterative: false
    GasInertiaTensorNoniterative: false
    DarkMatterInertiaTensorNoniterative: false
    StellarInertiaTensorNoniterative: false
    TotalInertiaTensorReducedNoniterative: false
    GasInertiaTensorReducedNoniterative: false
    DarkMatterInertiaTensorReducedNoniterative: false
    StellarInertiaTensorReducedNoniterative: false
    StarFormationRate: true
    StarFormingGasMassFractionInMetals: true
    StellarCentreOfMass: true
    StellarCentreOfMassVelocity: true
    StellarInitialMass: true
    StellarLuminosity: true
    StellarMass: true
    StellarMassFractionInIron: true
    StellarMassFractionInMetals: true
    StellarMassFractionInOxygen: true
    StellarMassInMetals: true
    ThermalEnergyGas: true
    TotalMass: true
    XRayLuminosity: true
    XRayLuminosityCoreExcision: false
    XRayLuminosityWithoutRecentAGNHeating: true
    XRayLuminosityWithoutRecentAGNHeatingCoreExcision: false
    XRayLuminosityInRestframe: true
    XRayLuminosityInRestframeCoreExcision: false
    XRayLuminosityInRestframeWithoutRecentAGNHeating: true
    XRayLuminosityInRestframeWithoutRecentAGNHeatingCoreExcision: false
    XRayPhotonLuminosity: true
    XRayPhotonLuminosityCoreExcision: false
    XRayPhotonLuminosityWithoutRecentAGNHeating: true
    XRayPhotonLuminosityWithoutRecentAGNHeatingCoreExcision: false
    XRayPhotonLuminosityInRestframe: true
    XRayPhotonLuminosityInRestframeCoreExcision: false
    XRayPhotonLuminosityInRestframeWithoutRecentAGNHeating: true
    XRayPhotonLuminosityInRestframeWithoutRecentAGNHeatingCoreExcision: false
<<<<<<< HEAD
    SpectroscopicLikeTemperature: false
=======
    BaryonInertiaTensor: true
    DarkMatterInertiaTensor: true
    GasInertiaTensor: true
    StellarInertiaTensor: true
    TotalInertiaTensor: true
    ReducedBaryonInertiaTensor: false
    ReducedDarkMatterInertiaTensor: false
    ReducedGasInertiaTensor: false
    ReducedStellarInertiaTensor: false
    ReducedTotalInertiaTensor: false
    SpectroscopicLikeTemperature: true
>>>>>>> 19328566
    SpectroscopicLikeTemperatureCoreExcision: false
    SpectroscopicLikeTemperatureWithoutRecentAGNHeating: true
    SpectroscopicLikeTemperatureWithoutRecentAGNHeatingCoreExcision: false
  variations:
    200_crit:
      type: crit
      value: 200.0
    50_crit:
      type: crit
      value: 50.0
      filter: general
    100_crit:
      type: crit
      value: 100.0
      filter: general
    200_mean:
      type: mean
      value: 200.0
    500_crit:
      type: crit
      value: 500.0
    5xR500_crit:
      type: crit
      value: 500.0
      radius_multiple: 5.0
      filter: general
    1000_crit:
      type: crit
      value: 1000.0
      filter: general
    2500_crit:
      type: crit
      value: 2500.0
      filter: general
    BN98:
      type: BN98
      value: 0.0
      filter: general
SubhaloProperties:
  properties:
    AngularMomentumBaryons: true
    AngularMomentumDarkMatter: true
    AngularMomentumGas: true
    AngularMomentumStars: true
    BlackHolesDynamicalMass: true
    BlackHolesLastEventScalefactor: true
    BlackHolesSubgridMass: true
    CentreOfMass: true
    CentreOfMassVelocity: true
    DarkMatterMass: true
    DarkMatterVelocityDispersionMatrix: true
    DiscToTotalGasMassFraction: true
    DiscToTotalStellarMassFraction: true
    GasMass: true
    GasMassFractionInMetals: true
    GasMassInMetals: true
    GasTemperature: true
    GasTemperatureWithoutCoolGas: true
    GasTemperatureWithoutCoolGasAndRecentAGNHeating: true
    GasTemperatureWithoutRecentAGNHeating: true
    GasVelocityDispersionMatrix: true
    HalfMassRadiusBaryons: true
    HalfMassRadiusDarkMatter: true
    HalfMassRadiusGas: true
    HalfMassRadiusStars: true
    HalfMassRadiusTotal: true
    EncloseRadius: true
    KappaCorotBaryons: true
    KappaCorotGas: true
    KappaCorotStars: true
    LastSupernovaEventMaximumGasDensity: true
    LuminosityWeightedMeanStellarAge: true
    MassWeightedMeanStellarAge: true
    MaximumCircularVelocity: true
    MaximumCircularVelocityRadius: true
    MaximumDarkMatterCircularVelocity: true
    MaximumDarkMatterCircularVelocityRadius: true
    MedianStellarBirthDensity: true
    MaximumStellarBirthDensity: true
    MinimumStellarBirthDensity: true
    MedianStellarBirthTemperature: true
    MinimumStellarBirthTemperature: true
    MaximumStellarBirthTemperature: true
    MedianStellarBirthPressure: true
    MinimumStellarBirthPressure: true
    MaximumStellarBirthPressure: true
    MostMassiveBlackHoleAccretionRate: true
    MostMassiveBlackHoleID: true
    MostMassiveBlackHoleLastEventScalefactor: true
    MostMassiveBlackHoleMass: true
    MostMassiveBlackHolePosition: true
    MostMassiveBlackHoleVelocity: true
    NumberOfBlackHoleParticles: true
    NumberOfDarkMatterParticles: true
    NumberOfGasParticles: true
    NumberOfStarParticles: true
    SpinParameter: true
    TotalInertiaTensor: true
    GasInertiaTensor: true
    DarkMatterInertiaTensor: true
    StellarInertiaTensor: true
    TotalInertiaTensorReduced: false
    GasInertiaTensorReduced: false
    DarkMatterInertiaTensorReduced: false
    StellarInertiaTensorReduced: false
    TotalInertiaTensorNoniterative: false
    GasInertiaTensorNoniterative: false
    DarkMatterInertiaTensorNoniterative: false
    StellarInertiaTensorNoniterative: false
    TotalInertiaTensorReducedNoniterative: false
    GasInertiaTensorReducedNoniterative: false
    DarkMatterInertiaTensorReducedNoniterative: false
    StellarInertiaTensorReducedNoniterative: false
    StarFormationRate: true
    StarFormingGasMass: true
    StarFormingGasMassFractionInMetals: true
    StellarInitialMass: true
    StellarLuminosity: true
    StellarMass: true
    StellarMassFractionInMetals: true
    StellarMassInMetals: true
    StellarVelocityDispersionMatrix: true
    TotalMass: true
  variations:
    Bound:
      bound_only: true
aliases:
  PartType0/LastSNIIKineticFeedbackDensities: PartType0/DensitiesAtLastSupernovaEvent
  PartType0/LastSNIIThermalFeedbackDensities: PartType0/DensitiesAtLastSupernovaEvent
  PartType0/MetalMassFractionsDiffuse: PartType0/MetalMassFractions
filters:
  general:
    limit: 0
    properties:
      - BoundSubhalo/NumberOfGasParticles
      - BoundSubhalo/NumberOfDarkMatterParticles
      - BoundSubhalo/NumberOfStarParticles
      - BoundSubhalo/NumberOfBlackHoleParticles
    combine_properties: sum
  baryon:
    limit: 0
    properties:
      - BoundSubhalo/NumberOfGasParticles
      - BoundSubhalo/NumberOfStarParticles
    combine_properties: sum
  dm:
    limit: 0
    properties:
      - BoundSubhalo/NumberOfDarkMatterParticles
  gas:
    limit: 0
    properties:
      - BoundSubhalo/NumberOfGasParticles
  star:
    limit: 0
    properties:
      - BoundSubhalo/NumberOfStarParticles
defined_constants:
  O_H_sun: 4.9e-4
  Fe_H_sun: 3.16e-5
  N_O_sun: 0.138
  C_O_sun: 0.549
calculations:
  recalculate_xrays: false
  min_read_radius_cmpc: 0.5
  calculate_missing_properties: true<|MERGE_RESOLUTION|>--- conflicted
+++ resolved
@@ -381,21 +381,7 @@
     XRayPhotonLuminosityInRestframeCoreExcision: false
     XRayPhotonLuminosityInRestframeWithoutRecentAGNHeating: true
     XRayPhotonLuminosityInRestframeWithoutRecentAGNHeatingCoreExcision: false
-<<<<<<< HEAD
-    SpectroscopicLikeTemperature: false
-=======
-    BaryonInertiaTensor: true
-    DarkMatterInertiaTensor: true
-    GasInertiaTensor: true
-    StellarInertiaTensor: true
-    TotalInertiaTensor: true
-    ReducedBaryonInertiaTensor: false
-    ReducedDarkMatterInertiaTensor: false
-    ReducedGasInertiaTensor: false
-    ReducedStellarInertiaTensor: false
-    ReducedTotalInertiaTensor: false
     SpectroscopicLikeTemperature: true
->>>>>>> 19328566
     SpectroscopicLikeTemperatureCoreExcision: false
     SpectroscopicLikeTemperatureWithoutRecentAGNHeating: true
     SpectroscopicLikeTemperatureWithoutRecentAGNHeatingCoreExcision: false
