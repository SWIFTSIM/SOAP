--- conflicted
+++ resolved
@@ -2840,11 +2840,7 @@
                 tablestr += "\\hline{}"
             tablestr += "\\rule{0pt}{4ex}"
             tablestr += " & ".join([v for v in print_table_props]) + "\\\\*\n"
-<<<<<<< HEAD
-            tablestr += f"\\multicolumn{{11}}{{p{{24cm}}}}{{\\rule{{30pt}}{{0pt}}{prop_description}}}\\\\\n"
-=======
             tablestr += f"\\multicolumn{{10}}{{p{{15cm}}}}{{\\rule{{30pt}}{{0pt}}{prop_description}}}\\\\\n"
->>>>>>> fb3ccad4
         tablestr += """\\end{longtable}
 \\end{landscape}"""
         # standalone table file footer
