#!/bin/env python

"""
property_table.py

This file contains all the properties that can be calculated by SOAP, and some
functionality to automatically generate the documentation (PDF) containing these
properties.

The rationale for having all of this in one file (and what is essentially one
big dictionary) is consistency: every property is defined exactly once, with
one data type, one unit, one description... Every type of halo still
implements its own calculation of each property, but everything that is exposed
to the user is guaranteed to be consistent for all halo types. To change the
documentation, you need to change the dictionary, so you will automatically
change the code as well. If you remember to regenerate the documentation, the
code will hence always be consistent with its documentation. The documentation
includes a version string to help identify it.

When a specific type of halo wants to implement a property, it should import the
property table from this file and grab all of the information for the
corresponding dictionary element, e.g. (taken from aperture_properties.py)

    from property_table import PropertyTable
    property_list = [
        (prop, *PropertyTable.full_property_list[prop])
        for prop in [
            "Mtot",
            "Mgas",
            "Mdm",
            "Mstar",
        ]
    ]

The elements of each row are documented later in this file.

Note that this file contains some code that helps to regenerate the dictionary
itself. That is useful for adding additional rows to the table.
"""

import numpy as np
import unyt
import subprocess
import datetime
import os
from typing import Dict, List
from halo_properties import HaloProperty


def get_version_string() -> str:
    """
    Generate a version string that uniquely identifies the documentation file.

    The version string will have the format
      SOAP version a7baa6e -- Compiled by user ``vandenbroucke'' on winkel
       on Tuesday 15 November 2022, 10:49:10
    or
      Unknown SOAP version -- Compiled by user ``vandenbroucke'' on winkel
       on Tuesday 15 November 2022, 10:49:10
    if no git version string can be obtained.
    """

    handle = subprocess.run("git describe --always", shell=True, stdout=subprocess.PIPE)
    if handle.returncode != 0:
        git_version = "Unknown SOAP version"
    else:
        git_version = handle.stdout.decode("utf-8").strip()
        git_version = f"SOAP version ``{git_version}''"
    timestamp = datetime.datetime.now().strftime("%A %-d %B %Y, %H:%M:%S")
    username = os.getlogin()
    hostname = os.uname().nodename
    return f"{git_version} -- Compiled by user ``{username}'' on {hostname} on {timestamp}."


<<<<<<< HEAD
def word_wrap_name(name):
    """
    Put a line break in if a name gets too long
    """
    maxlen = 20
    count = 0
    output = []
    last_was_lower = False
    for i in range(len(name)):
        next_char = name[i]
        count += 1
        if count > maxlen and next_char.isupper() and last_was_lower:
            output.append("\-")
        output.append(next_char)
        last_was_lower = next_char.isupper() == False
    return "".join(output)


class PropertyTable:
    categories = ["basic", "general", "gas", "dm", "star", "baryon", "VR", "SOAP"]
=======
class PropertyTable:
    """
    Auxiliary object to manipulate the property table.

    You should only create a PropertyTable object if you actually want to use
    it to generate an updated version of the internal property dictionary or
    to generate the documentation. If you just want to grab the information for
    a particular property from the table, you should directly access the
    static table, e.g.
      Mstar_info = PropertyTable.full_property_list["Mstar"]
    """

    # categories: the first 6 are used for filtering, 'VR' is an extra
    # category used for properties copied over directly from the Velociraptor
    # output. VR properties should not be included by any of the halo types,
    # they are only there to complete the documentation!
    categories = ["basic", "general", "gas", "dm", "star", "baryon", "VR"]
    # some properties require an additional explanation in the form of a
    # footnote. These footnotes are .tex files in the 'documentation' folder
    # (that should exist). The name of the file acts as a key in the dictionary
    # below; the corresponding value is a list of all properties that should
    # include a footnote link to this particular explanation.
>>>>>>> e1cd99c1
    explanation = {
        "footnote_MBH.tex": ["BHmaxM"],
        "footnote_com.tex": ["com", "vcom"],
        "footnote_AngMom.tex": ["Lgas", "Ldm", "Lstar", "Lbaryons"],
        "footnote_kappa.tex": [
            "kappa_corot_gas",
            "kappa_corot_star",
            "kappa_corot_baryons",
        ],
        "footnote_SF.tex": [
            "SFR",
            "gasFefrac_SF",
            "gasOfrac_SF",
            "Mgas_SF",
            "gasmetalfrac_SF",
        ],
        "footnote_Tgas.tex": [
            "Tgas",
            "Tgas_no_agn",
            "Tgas_no_cool",
            "Tgas_no_cool_no_agn",
        ],
        "footnote_lum.tex": ["StellarLuminosity"],
        "footnote_circvel.tex": ["R_vmax", "Vmax"],
        "footnote_spin.tex": ["spin_parameter"],
        "footnote_veldisp_matrix.tex": [
            "veldisp_matrix_gas",
            "veldisp_matrix_dm",
            "veldisp_matrix_star",
        ],
        "footnote_proj_veldisp.tex": [
            "proj_veldisp_gas",
            "proj_veldisp_dm",
            "proj_veldisp_star",
        ],
        "footnote_elements.tex": [
            "gasOfrac",
            "gasOfrac_SF",
            "gasFefrac",
            "gasFefrac_SF",
            "gasmetalfrac",
            "gasmetalfrac_SF",
        ],
        "footnote_halfmass.tex": [
            "HalfMassRadiusTot",
            "HalfMassRadiusGas",
            "HalfMassRadiusDM",
            "HalfMassRadiusStar",
        ],
        "footnote_satfrac.tex": ["Mfrac_satellites"],
        "footnote_Ekin.tex": ["Ekin_gas", "Ekin_star"],
        "footnote_Etherm.tex": ["Etherm_gas"],
        "footnote_Mnu.tex": ["Mnu", "MnuNS"],
        "footnote_Xray.tex": [
            "Xraylum",
            "Xraylum_restframe",
            "Xrayphlum",
            "Xrayphlum_restframe",
        ],
        "footnote_compY.tex": ["compY", "compY_no_agn"],
        "footnote_dopplerB.tex": ["DopplerB"],
<<<<<<< HEAD
        "footnote_coreexcision.tex": [
            "Tgas_cy_weighted_core_excision",
            "Tgas_cy_weighted_core_excision_no_agn",
            "Tgas_core_excision",
            "Tgas_no_cool_core_excision",
            "Tgas_no_agn_core_excision",
            "Tgas_no_cool_no_agn_core_excision",
            "Xraylum_core_excision",
            "Xraylum_no_agn_core_excision",
            "Xrayphlum_core_excision",
            "Xrayphlum_no_agn_core_excision",
            "SpectroscopicLikeTemperature_core_excision",
            "SpectroscopicLikeTemperature_no_agn_core_excision",
        ],
        "footnote_cytemp.tex": [
            "Tgas_cy_weighted",
            "Tgas_cy_weighted_no_agn",
            "Tgas_cy_weighted_core_excision",
            "Tgas_cy_weighted_core_excision_no_agn",
        ],
        "footnote_spectroscopicliketemperature.tex": [
            "SpectroscopicLikeTemperature",
            "SpectroscopicLikeTemperature_core_excision",
            "SpectroscopicLikeTemperature_no_agn",
            "SpectroscopicLikeTemperature_no_agn_core_excision",
=======
        "footnote_dust.tex": [
            "DustGraphiteMass",
            "DustGraphiteMassInMolecularGas",
            "DustGraphiteMassInAtomicGas",
            "DustSilicatesMass",
            "DustSilicatesMassInMolecularGas",
            "DustSilicatesMassInAtomicGas",
            "DustLargeGrainMass",
            "DustLargeGrainMassInMolecularGas",
            "DustSmallGrainMass",
            "DustSmallGrainMassInMolecularGas",
        ],
        "footnote_diffuse.tex": [
            "DiffuseCarbonMass",
            "DiffuseOxygenMass",
            "DiffuseMagnesiumMass",
            "DiffuseSiliconMass",
            "DiffuseIronMass",
>>>>>>> e1cd99c1
        ],
    }

    # dictionary with human-friendly descriptions of the various lossy
    # compression filters that can be applied to data.
    # The key is the name of a lossy compression filter (same names as used
    # by SWIFT), the value is the corresponding description, which can be either
    # an actual description or a representative example.
    compression_description = {
        "FMantissa9": "$1.36693{\\rm{}e}10 \\rightarrow{} 1.367{\\rm{}e}10$",
        "DMantissa9": "$1.36693{\\rm{}e}10 \\rightarrow{} 1.367{\\rm{}e}10$",
        "DScale5": "10 pc accurate",
        "DScale1": "0.1 km/s accurate",
        "Nbit40": "Store less bits",
        "None": "no compression",
    }

    # List of properties that get computed
    # The key for each property is the name that is used internally in SOAP
    # For each property, we have the following columns:
    #  - name: Name of the property within the output file
    #  - shape: Shape of this property for a single halo (1: scalar,
    #      3: vector...)
    #  - dtype: Data type that will be used. Should have enough precision to
    #      avoid over/underflow
    #  - unit: Units that will be used internally and for the output.
    #  - description: Description string that will be used to describe the
    #      property in the output.
    #  - category: Category used to decide if this property should be calculated
    #      for a particular halo (filtering), or 'VR' for properties that are
    #      copied over from the Velociraptor output.
    #  - lossy compression filter: Lossy compression filter used in the output
    #      to reduce the file size. Note that SOAP does not actually compress
    #      the output; this is done by a separate script. We support all lossy
    #      compression filters available in SWIFT.
    #  - DMO property: Should this property be calculated for a DMO run?
    #  - Particle properties: Particle fields that are required to compute this
    #      property. Used to determine which particle fields to read for a
    #      particular SOAP configuration (as defined in the parameter file).
    #
    # Note that there is no good reason to have a diffent internal name and
    # output name; this was mostly done for historical reasons. This means that
    # you can easily change the name in the output without having to change all
    # of the other .py files that use this property.
    full_property_list = {
        "AtomicHydrogenMass": (
            "AtomicHydrogenMass",
            1,
            np.float32,
            "Msun",
            "Total gas mass in atomic hydrogen.",
            "gas",
            "FMantissa9",
            False,
            [
                "PartType0/Masses",
                "PartType0/SpeciesFractions",
                "PartType0/ElementMassFractions",
            ],
        ),
        "BHlasteventa": (
            "BlackHolesLastEventScalefactor",
            1,
            np.float32,
            "dimensionless",
            "Scale-factor of last AGN event.",
            "general",
            "FMantissa9",
            False,
            ["PartType5/LastAGNFeedbackScaleFactors"],
        ),
        "BHmaxAR": (
            "MostMassiveBlackHoleAccretionRate",
            1,
            np.float32,
            "Msun/yr",
            "Gas accretion rate of most massive black hole.",
            "general",
            "FMantissa9",
            False,
            ["PartType5/SubgridMasses", "PartType5/AccretionRates"],
        ),
        "BHmaxID": (
            "MostMassiveBlackHoleID",
            1,
            np.uint64,
            "dimensionless",
            "ID of most massive black hole.",
            "basic",
            "Nbit40",
            False,
            ["PartType5/SubgridMasses", "PartType5/ParticleIDs"],
        ),
        "BHmaxM": (
            "MostMassiveBlackHoleMass",
            1,
            np.float32,
            "Msun",
            "Mass of most massive black hole.",
            "basic",
            "FMantissa9",
            False,
            ["PartType5/SubgridMasses"],
        ),
        "BHmaxlasteventa": (
            "MostMassiveBlackHoleLastEventScalefactor",
            1,
            np.float32,
            "dimensionless",
            "Scale-factor of last AGN event for most massive black hole.",
            "general",
            "FMantissa9",
            False,
            ["PartType5/SubgridMasses", "PartType5/LastAGNFeedbackScaleFactors"],
        ),
        "BHmaxpos": (
            "MostMassiveBlackHolePosition",
            3,
            np.float64,
            "kpc",
            "Position of most massive black hole.",
            "general",
            "DScale5",
            False,
            ["PartType5/Coordinates", "PartType5/SubgridMasses"],
        ),
        "BHmaxvel": (
            "MostMassiveBlackHoleVelocity",
            3,
            np.float32,
            "km/s",
            "Velocity of most massive black hole relative to the simulation volume.",
            "general",
            "FMantissa9",
            False,
            ["PartType5/SubgridMasses", "PartType5/Velocities"],
        ),
        "BaryonInertiaTensor": (
            "BaryonInertiaTensor",
            6,
            np.float32,
            "Msun*kpc**2",
            "3D baryon inertia tensor computed from the baryon (gas and stars) mass distribution, relative to the centre of potential. Stores diagonal components and one off-diagonal triangle as (1,1), (2,2), (3,3), (1,2), (1,3), (2,3).",
            "baryon",
            "FMantissa9",
            False,
            [
                "PartType0/Coordinates",
                "PartType0/Masses",
                "PartType4/Coordinates",
                "PartType4/Masses",
            ],
        ),
        "DMInertiaTensor": (
            "DarkMatterInertiaTensor",
            6,
            np.float32,
            "Msun*kpc**2",
            "3D dark matter inertia tensor computed from the DM mass distribution, relative to the centre of potential. Stores diagonal components and one off-diagonal triangle as (1,1), (2,2), (3,3), (1,2), (1,3), (2,3).",
            "dm",
            "FMantissa9",
            True,
            ["PartType1/Coordinates", "PartType1/Masses"],
        ),
        "DM_R_vmax": (
            "MaximumDarkMatterCircularVelocityRadius",
            1,
            np.float32,
            "kpc",
            "Radius at which Vmax is reached for dark matter particles.",
            "basic",
            "FMantissa9",
            False,
            ["PartType1/Coordinates", "PartType1/Masses"],
        ),
        "DM_Vmax": (
            "MaximumDarkMatterCircularVelocity",
            1,
            np.float32,
            "km/s",
            "Maximum circular velocity.",
            "basic",
            "FMantissa9",
            False,
            ["PartType1/Coordinates", "PartType1/Masses"],
        ),
        "DiffuseCarbonMass": (
            "DiffuseCarbonMass",
            1,
            np.float32,
            "Msun",
            "Total gas mass in carbon that is not contained in dust.",
            "gas",
            "FMantissa9",
            False,
            ["PartType0/Masses", "PartType0/ElementMassFractionsDiffuse"],
        ),
        "DiffuseIronMass": (
            "DiffuseIronMass",
            1,
            np.float32,
            "Msun",
            "Total gas mass in iron that is not contained in dust.",
            "gas",
            "FMantissa9",
            False,
            ["PartType0/Masses", "PartType0/ElementMassFractionsDiffuse"],
        ),
        "DiffuseMagnesiumMass": (
            "DiffuseMagnesiumMass",
            1,
            np.float32,
            "Msun",
            "Total gas mass in magnesium that is not contained in dust.",
            "gas",
            "FMantissa9",
            False,
            ["PartType0/Masses", "PartType0/ElementMassFractionsDiffuse"],
        ),
        "DiffuseOxygenMass": (
            "DiffuseOxygenMass",
            1,
            np.float32,
            "Msun",
            "Total gas mass in oxygen that is not contained in dust.",
            "gas",
            "FMantissa9",
            False,
            ["PartType0/Masses", "PartType0/ElementMassFractionsDiffuse"],
        ),
        "DiffuseSiliconMass": (
            "DiffuseSiliconMass",
            1,
            np.float32,
            "Msun",
            "Total gas mass in silicon that is not contained in dust.",
            "gas",
            "FMantissa9",
            False,
            ["PartType0/Masses", "PartType0/ElementMassFractionsDiffuse"],
        ),
        "DopplerB": (
            "DopplerB",
            1,
            np.float32,
            "dimensionless",
            "Kinetic Sunyaey-Zel'dovich effect, assuming a line of sight towards the position of the first lightcone observer.",
            "gas",
            "FMantissa9",
            False,
            [
                "PartType0/Coordinates",
                "PartType0/Velocities",
                "PartType0/ElectronNumberDensities",
                "PartType0/Densities",
            ],
        ),
        "DtoTgas": (
            "DiscToTotalGasMassFraction",
            1,
            np.float32,
            "dimensionless",
            "Fraction of the total gas mass that is co-rotating.",
            "gas",
            "FMantissa9",
            False,
            ["PartType0/Coordinates", "PartType0/Masses", "PartType0/Velocities"],
        ),
        "DtoTstar": (
            "DiscToTotalStellarMassFraction",
            1,
            np.float32,
            "dimensionless",
            "Fraction of the total stellar mass that is co-rotating.",
            "star",
            "FMantissa9",
            False,
            ["PartType4/Coordinates", "PartType4/Velocities", "PartType4/Masses"],
        ),
        "DustGraphiteMass": (
            "DustGraphiteMass",
            1,
            np.float32,
            "Msun",
            "Total dust mass in graphite grains.",
            "gas",
            "FMantissa9",
            False,
            ["PartType0/Masses", "PartType0/DustMassFractions"],
        ),
        "DustGraphiteMassInAtomicGas": (
            "DustGraphiteMassInAtomicGas",
            1,
            np.float32,
            "Msun",
            "Total dust mass in graphite grains in atomic gas.",
            "gas",
            "FMantissa9",
            False,
            [
                "PartType0/Masses",
                "PartType0/DustMassFractions",
                "PartType0/ElementMassFractions",
                "PartType0/SpeciesFractions",
            ],
        ),
        "DustGraphiteMassInMolecularGas": (
            "DustGraphiteMassInMolecularGas",
            1,
            np.float32,
            "Msun",
            "Total dust mass in graphite grains in molecular gas.",
            "gas",
            "FMantissa9",
            False,
            [
                "PartType0/Masses",
                "PartType0/DustMassFractions",
                "PartType0/SpeciesFractions",
                "PartType0/ElementMassFractions",
            ],
        ),
        "DustGraphiteMassInColdDenseGas": (
            "DustGraphiteMassInColdDenseGas",
            1,
            np.float32,
            "Msun",
            "Total dust mass in graphite grains in cold, dense gas.",
            "gas",
            "FMantissa9",
            False,
            [
                "PartType0/Masses",
                "PartType0/DustMassFractions",
                "PartType0/Densities",
                "PartType0/Temperatures",
            ],
        ),
        "DustLargeGrainMass": (
            "DustLargeGrainMass",
            1,
            np.float32,
            "Msun",
            "Total dust mass in large grains.",
            "gas",
            "FMantissa9",
            False,
            ["PartType0/Masses", "PartType0/DustMassFractions"],
        ),
        "DustLargeGrainMassInMolecularGas": (
            "DustLargeGrainMassInMolecularGas",
            1,
            np.float32,
            "Msun",
            "Total dust mass in large grains in molecular gas.",
            "gas",
            "FMantissa9",
            False,
            [
                "PartType0/Masses",
                "PartType0/DustMassFractions",
                "PartType0/SpeciesFractions",
                "PartType0/ElementMassFractions",
            ],
        ),
        "DustLargeGrainMassInColdDenseGas": (
            "DustLargeGrainMassInColdDenseGas",
            1,
            np.float32,
            "Msun",
            "Total dust mass in large grains in cold, dense gas.",
            "gas",
            "FMantissa9",
            False,
            [
                "PartType0/Masses",
                "PartType0/DustMassFractions",
                "PartType0/Densities",
                "PartType0/Temperatures",
            ],
        ),
        "DustSilicatesMass": (
            "DustSilicatesMass",
            1,
            np.float32,
            "Msun",
            "Total dust mass in silicate grains.",
            "gas",
            "FMantissa9",
            False,
            ["PartType0/Masses", "PartType0/DustMassFractions"],
        ),
        "DustSilicatesMassInAtomicGas": (
            "DustSilicatesMassInAtomicGas",
            1,
            np.float32,
            "Msun",
            "Total dust mass in silicate grains in atomic gas.",
            "gas",
            "FMantissa9",
            False,
            [
                "PartType0/Masses",
                "PartType0/DustMassFractions",
                "PartType0/SpeciesFractions",
                "PartType0/ElementMassFractions",
            ],
        ),
        "DustSilicatesMassInMolecularGas": (
            "DustSilicatesMassInMolecularGas",
            1,
            np.float32,
            "Msun",
            "Total dust mass in silicate grains in molecular gas.",
            "gas",
            "FMantissa9",
            False,
            [
                "PartType0/Masses",
                "PartType0/DustMassFractions",
                "PartType0/SpeciesFractions",
                "PartType0/ElementMassFractions",
            ],
        ),
        "DustSilicatesMassInColdDenseGas": (
            "DustSilicatesMassInColdDenseGas",
            1,
            np.float32,
            "Msun",
            "Total dust mass in silicate grains in cold, dense gas.",
            "gas",
            "FMantissa9",
            False,
            [
                "PartType0/Masses",
                "PartType0/DustMassFractions",
                "PartType0/Densities",
                "PartType0/Temperatures",
            ],
        ),
        "DustSmallGrainMass": (
            "DustSmallGrainMass",
            1,
            np.float32,
            "Msun",
            "Total dust mass in small grains.",
            "gas",
            "FMantissa9",
            False,
            [
                "PartType0/Masses",
                "PartType0/DustMassFractions",
                "PartType0/ElementMassFractions",
            ],
        ),
        "DustSmallGrainMassInMolecularGas": (
            "DustSmallGrainMassInMolecularGas",
            1,
            np.float32,
            "Msun",
            "Total dust mass in small grains in molecular gas.",
            "gas",
            "FMantissa9",
            False,
            [
                "PartType0/Masses",
                "PartType0/DustMassFractions",
                "PartType0/SpeciesFractions",
                "PartType0/ElementMassFractions",
            ],
        ),
        "DustSmallGrainMassInColdDenseGas": (
            "DustSmallGrainMassInColdDenseGas",
            1,
            np.float32,
            "Msun",
            "Total dust mass in small grains in cold, dense gas.",
            "gas",
            "FMantissa9",
            False,
            [
                "PartType0/Masses",
                "PartType0/DustMassFractions",
                "PartType0/Densities",
                "PartType0/Temperatures",
            ],
        ),
        "Ekin_gas": (
            "KineticEnergyGas",
            1,
            np.float64,
            "erg",
            "Total kinetic energy of the gas, relative to the gas centre of mass velocity.",
            "gas",
            "DMantissa9",
            False,
            ["PartType0/Masses", "PartType0/Velocities"],
        ),
        "Ekin_star": (
            "KineticEnergyStars",
            1,
            np.float64,
            "erg",
            "Total kinetic energy of the stars, relative to the stellar centre of mass velocity.",
            "star",
            "DMantissa9",
            False,
            ["PartType4/Masses", "PartType4/Velocities"],
        ),
        "Etherm_gas": (
            "ThermalEnergyGas",
            1,
            np.float64,
            "erg",
            "Total thermal energy of the gas.",
            "gas",
            "DMantissa9",
            False,
            ["PartType0/Densities", "PartType0/Pressures", "PartType0/Masses"],
        ),
        "GasInertiaTensor": (
            "GasInertiaTensor",
            6,
            np.float32,
            "Msun*kpc**2",
            "3D gas inertia tensor computed from the gas mass distribution, relative to the centre of potential. Stores diagonal components and one off-diagonal triangle as (1,1), (2,2), (3,3), (1,2), (1,3), (2,3).",
            "gas",
            "FMantissa9",
            False,
            ["PartType0/Coordinates", "PartType0/Masses"],
        ),
        "HalfMassRadiusBaryon": (
            "HalfMassRadiusBaryons",
            1,
            np.float32,
            "kpc",
            "Baryonic (gas and stars) half mass radius.",
            "baryon",
            "FMantissa9",
            False,
            [
                "PartType0/Coordinates",
                "PartType0/Masses",
                "PartType4/Coordinates",
                "PartType4/Masses",
            ],
        ),
        "HalfMassRadiusDM": (
            "HalfMassRadiusDarkMatter",
            1,
            np.float32,
            "kpc",
            "Dark matter half mass radius.",
            "dm",
            "FMantissa9",
            True,
            ["PartType1/Coordinates", "PartType1/Masses"],
        ),
        "HalfMassRadiusGas": (
            "HalfMassRadiusGas",
            1,
            np.float32,
            "kpc",
            "Gas half mass radius.",
            "gas",
            "FMantissa9",
            False,
            ["PartType0/Coordinates", "PartType0/Masses"],
        ),
        "HalfMassRadiusStar": (
            "HalfMassRadiusStars",
            1,
            np.float32,
            "kpc",
            "Stellar half mass radius.",
            "basic",
            "FMantissa9",
            False,
            ["PartType4/Coordinates", "PartType4/Masses"],
        ),
        "HalfMassRadiusTot": (
            "HalfMassRadiusTotal",
            1,
            np.float32,
            "kpc",
            "Total half mass radius.",
            "general",
            "FMantissa9",
            True,
            [
                "PartType0/Coordinates",
                "PartType0/Masses",
                "PartType1/Coordinates",
                "PartType1/Masses",
                "PartType4/Coordinates",
                "PartType4/Masses",
                "PartType5/Coordinates",
                "PartType5/DynamicalMasses",
            ],
        ),
        "HeliumMass": (
            "HeliumMass",
            1,
            np.float32,
            "Msun",
            "Total gas mass in helium.",
            "gas",
            "FMantissa9",
            False,
            ["PartType0/Masses", "PartType0/ElementMassFractions"],
        ),
        "HydrogenMass": (
            "HydrogenMass",
            1,
            np.float32,
            "Msun",
            "Total gas mass in hydrogen.",
            "gas",
            "FMantissa9",
            False,
            ["PartType0/Masses", "PartType0/ElementMassFractions"],
        ),
        "IonisedHydrogenMass": (
            "IonisedHydrogenMass",
            1,
            np.float32,
            "Msun",
            "Total gas mass in ionised hydrogen.",
            "gas",
            "FMantissa9",
            False,
            [
                "PartType0/Masses",
                "PartType0/SpeciesFractions",
                "PartType0/ElementMassFractions",
            ],
        ),
        "LastSupernovaEventMaximumGasDensity": (
            "LastSupernovaEventMaximumGasDensity",
            1,
            np.float32,
            "g/cm**3",
            "Maximum gas density at the last supernova event for the last supernova event of each gas particle.",
            "gas",
            "FMantissa9",
            False,
            [
                "PartType0/LastSNIIThermalFeedbackDensities",
                "PartType0/LastSNIIKineticFeedbackDensities",
            ],
        ),
        "Lbaryons": (
            "AngularMomentumBaryons",
            3,
            np.float32,
            "Msun*kpc*km/s",
            "Total angular momentum of baryons (gas and stars), relative to the centre of potential and baryonic centre of mass velocity.",
            "baryon",
            "FMantissa9",
            False,
            [
                "PartType0/Coordinates",
                "PartType0/Masses",
                "PartType0/Velocities",
                "PartType4/Coordinates",
                "PartType4/Masses",
                "PartType4/Velocities",
            ],
        ),
        "Ldm": (
            "AngularMomentumDarkMatter",
            3,
            np.float32,
            "Msun*kpc*km/s",
            "Total angular momentum of the dark matter, relative to the centre of potential and DM centre of mass velocity.",
            "dm",
            "FMantissa9",
            True,
            ["PartType1/Coordinates", "PartType1/Masses", "PartType1/Velocities"],
        ),
        "Lgas": (
            "AngularMomentumGas",
            3,
            np.float32,
            "Msun*kpc*km/s",
            "Total angular momentum of the gas, relative to the centre of potential and gas centre of mass velocity.",
            "gas",
            "FMantissa9",
            False,
            ["PartType0/Coordinates", "PartType0/Masses", "PartType0/Velocities"],
        ),
        "LogarithmicallyAveragedStellarBirthDensity": (
            "LogarithmicallyAveragedStellarBirthDensity",
            1,
            np.float32,
            "g/cm**3",
            "Logarithmically averaged density of gas that was converted into a star particle. The average is calculated in natural logarithm space.",
            "star",
            "FMantissa9",
            False,
            ["PartType4/BirthDensities"],
        ),
        "Lstar": (
            "AngularMomentumStars",
            3,
            np.float32,
            "Msun*kpc*km/s",
            "Total angular momentum of the stars, relative to the centre of potential and stellar centre of mass velocity.",
            "star",
            "FMantissa9",
            False,
            ["PartType4/Coordinates", "PartType4/Masses", "PartType4/Velocities"],
        ),
        "MaximumStellarBirthDensity": (
            "MaximumStellarBirthDensity",
            1,
            np.float32,
            "g/cm**3",
            "Maximum density of gas that was converted into a star particle.",
            "star",
            "FMantissa9",
            False,
            ["PartType4/BirthDensities"],
        ),
        "Mbh_dynamical": (
            "BlackHolesDynamicalMass",
            1,
            np.float32,
            "Msun",
            "Total BH dynamical mass.",
            "basic",
            "FMantissa9",
            False,
            ["PartType5/DynamicalMasses"],
        ),
        "Mbh_subgrid": (
            "BlackHolesSubgridMass",
            1,
            np.float32,
            "Msun",
            "Total BH subgrid mass.",
            "basic",
            "FMantissa9",
            False,
            ["PartType5/SubgridMasses"],
        ),
        "Mdm": (
            "DarkMatterMass",
            1,
            np.float32,
            "Msun",
            "Total DM mass.",
            "basic",
            "FMantissa9",
            True,
            ["PartType1/Masses"],
        ),
        "Mfrac_satellites": (
            "MassFractionSatellites",
            1,
            np.float32,
            "dimensionless",
            "Fraction of mass that is bound to a satellite.",
            "general",
            "FMantissa9",
            True,
            [
                "PartType0/Masses",
                "PartType1/Masses",
                "PartType4/Masses",
                "PartType5/DynamicalMasses",
                "PartType0/GroupNr_bound",
                "PartType1/GroupNr_bound",
                "PartType4/GroupNr_bound",
                "PartType5/GroupNr_bound",
            ],
        ),
        "Mgas": (
            "GasMass",
            1,
            np.float32,
            "Msun",
            "Total gas mass.",
            "basic",
            "FMantissa9",
            False,
            ["PartType0/Masses"],
        ),
        "Mgas_SF": (
            "StarFormingGasMass",
            1,
            np.float32,
            "Msun",
            "Total mass of star-forming gas.",
            "gas",
            "FMantissa9",
            False,
            ["PartType0/Masses", "PartType0/StarFormationRates"],
        ),
        "Mhotgas": (
            "HotGasMass",
            1,
            np.float32,
            "Msun",
            "Total mass of gas with a temperature above 1e5 K.",
            "gas",
            "FMantissa9",
            False,
            ["PartType0/Masses", "PartType0/Temperatures"],
        ),
        "GasMassInColdDenseGas": (
            "GasMassInColdDenseGas",
            1,
            np.float32,
            "Msun",
            "Total mass of gas in cold, dense gas.",
            "gas",
            "FMantissa9",
            False,
            ["PartType0/Masses", "PartType0/Densities", "PartType0/Temperatures"],
        ),
        "MinimumStellarBirthDensity": (
            "MinimumStellarBirthDensity",
            1,
            np.float32,
            "g/cm**3",
            "Minimum density of gas that was converted into a star particle.",
            "star",
            "FMantissa9",
            False,
            ["PartType4/BirthDensities"],
        ),
        "Mnu": (
            "RawNeutrinoMass",
            1,
            np.float32,
            "Msun",
            "Total neutrino particle mass.",
            "basic",
            "FMantissa9",
            True,
            ["PartType6/Masses"],
        ),
        "MnuNS": (
            "NoiseSuppressedNeutrinoMass",
            1,
            np.float32,
            "Msun",
            "Noise suppressed total neutrino mass.",
            "basic",
            "FMantissa9",
            True,
            ["PartType6/Masses", "PartType6/Weights"],
        ),
        "MolecularHydrogenMass": (
            "MolecularHydrogenMass",
            1,
            np.float32,
            "Msun",
            "Total gas mass in molecular hydrogen.",
            "gas",
            "FMantissa9",
            False,
            [
                "PartType0/Masses",
                "PartType0/SpeciesFractions",
                "PartType0/ElementMassFractions",
            ],
        ),
        "Mstar": (
            "StellarMass",
            1,
            np.float32,
            "Msun",
            "Total stellar mass.",
            "basic",
            "FMantissa9",
            False,
            ["PartType4/Masses"],
        ),
        "Mstar_init": (
            "StellarInitialMass",
            1,
            np.float32,
            "Msun",
            "Total stellar initial mass.",
            "star",
            "FMantissa9",
            False,
            ["PartType4/InitialMasses"],
        ),
        "Mtot": (
            "TotalMass",
            1,
            np.float32,
            "Msun",
            "Total mass.",
            "basic",
            "FMantissa9",
            True,
            [
                "PartType0/Masses",
                "PartType1/Masses",
                "PartType4/Masses",
                "PartType5/DynamicalMasses",
            ],
        ),
        "Nbh": (
            "NumberOfBlackHoleParticles",
            1,
            np.uint32,
            "dimensionless",
            "Number of black hole particles.",
            "basic",
            "None",
            False,
            [],
        ),
        "Ndm": (
            "NumberOfDarkMatterParticles",
            1,
            np.uint32,
            "dimensionless",
            "Number of dark matter particles.",
            "basic",
            "None",
            True,
            [],
        ),
        "Ngas": (
            "NumberOfGasParticles",
            1,
            np.uint32,
            "dimensionless",
            "Number of gas particles.",
            "basic",
            "None",
            False,
            [],
        ),
        "Nnu": (
            "NumberOfNeutrinoParticles",
            1,
            np.uint32,
            "dimensionless",
            "Number of neutrino particles.",
            "basic",
            "None",
            False,
            [],
        ),
        "Nstar": (
            "NumberOfStarParticles",
            1,
            np.uint32,
            "dimensionless",
            "Number of star particles.",
            "basic",
            "None",
            False,
            [],
        ),
        "ProjectedBaryonInertiaTensor": (
            "ProjectedBaryonInertiaTensor",
            3,
            np.float32,
            "Msun*kpc**2",
            "2D inertia tensor of the projected baryon (gas and stars) mass distribution, relative to the centre of potential. Diagonal and one off-diagonal component as (1,1), (2,2), (1,2).",
            "baryon",
            "FMantissa9",
            False,
            [
                "PartType0/Coordinates",
                "PartType0/Masses",
                "PartType4/Coordinates",
                "PartType4/Masses",
            ],
        ),
        "ProjectedGasInertiaTensor": (
            "ProjectedGasInertiaTensor",
            3,
            np.float32,
            "Msun*kpc**2",
            "2D inertia tensor of the projected gas mass distribution, relative to the centre of potential. Diagonal and one off-diagonal component as (1,1), (2,2), (1,2).",
            "gas",
            "FMantissa9",
            False,
            ["PartType0/Coordinates", "PartType0/Masses"],
        ),
        "ProjectedStellarInertiaTensor": (
            "ProjectedStellarInertiaTensor",
            3,
            np.float32,
            "Msun*kpc**2",
            "2D inertia tensor of the projected stellar mass distribution, relative to the centre of potential. Diagonal and one off-diagonal component as (1,1), (2,2), (1,2).",
            "star",
            "FMantissa9",
            False,
            ["PartType4/Coordinates", "PartType4/Masses"],
        ),
        "R_vmax": (
            "MaximumCircularVelocityRadius",
            1,
            np.float32,
            "kpc",
            "Radius at which Vmax is reached.",
            "basic",
            "FMantissa9",
            True,
            [
                "PartType0/Coordinates",
                "PartType0/Masses",
                "PartType1/Coordinates",
                "PartType1/Masses",
                "PartType4/Coordinates",
                "PartType4/Masses",
                "PartType5/Coordinates",
                "PartType5/DynamicalMasses",
            ],
        ),
        "SFR": (
            "StarFormationRate",
            1,
            np.float32,
            "Msun/yr",
            "Total star formation rate.",
            "basic",
            "FMantissa9",
            False,
            ["PartType0/StarFormationRates"],
        ),
        "StellarInertiaTensor": (
            "StellarInertiaTensor",
            6,
            np.float32,
            "Msun*kpc**2",
            "3D stellar inertia tensor computed from the stellar mass distribution, relative to the centre of potential. Diagonal components and one off-diagonal triangle as (1,1), (2,2), (3,3), (1,2), (1,3), (2,3).",
            "star",
            "FMantissa9",
            False,
            ["PartType4/Coordinates", "PartType4/Masses"],
        ),
        "StellarLuminosity": (
            "StellarLuminosity",
            9,
            np.float32,
            "dimensionless",
            "Total stellar luminosity in the 9 GAMA bands.",
            "star",
            "FMantissa9",
            False,
            ["PartType4/Luminosities"],
        ),
        "Tgas": (
            "GasTemperature",
            1,
            np.float32,
            "K",
            "Mass-weighted mean gas temperature.",
            "gas",
            "FMantissa9",
            False,
            ["PartType0/Temperatures"],
        ),
        "Tgas_no_agn": (
            "GasTemperatureWithoutRecentAGNHeating",
            1,
            np.float32,
            "K",
            "Mass-weighted mean gas temperature, excluding gas that was recently heated by AGN.",
            "gas",
            "FMantissa9",
            False,
            ["PartType0/Temperatures", "PartType0/LastAGNFeedbackScaleFactors"],
        ),
        "Tgas_no_cool": (
            "GasTemperatureWithoutCoolGas",
            1,
            np.float32,
            "K",
            "Mass-weighted mean gas temperature, excluding cool gas with a temperature below 1e5 K.",
            "gas",
            "FMantissa9",
            False,
            ["PartType0/Temperatures"],
        ),
        "Tgas_no_cool_no_agn": (
            "GasTemperatureWithoutCoolGasAndRecentAGNHeating",
            1,
            np.float32,
            "K",
            "Mass-weighted mean gas temperature, excluding cool gas with a temperature below 1e5 K and gas that was recently heated by AGN.",
            "gas",
            "FMantissa9",
            False,
            ["PartType0/Temperatures", "PartType0/LastAGNFeedbackScaleFactors"],
        ),
        "Tgas_cy_weighted": (
            "GasComptonYTemperature",
            1,
            np.float32,
            "K",
            "ComptonY-weighted mean gas temperature.",
            "gas",
            "FMantissa9",
            False,
        ),
        "Tgas_cy_weighted_no_agn": (
            "GasComptonYTemperatureWithoutRecentAGNHeating",
            1,
            np.float32,
            "K",
            "ComptonY-weighted mean gas temperature, excluding gas that was recently heated by AGN.",
            "gas",
            "FMantissa9",
            False,
        ),
        "Tgas_cy_weighted_core_excision": (
            "GasComptonYTemperatureCoreExcision",
            1,
            np.float32,
            "K",
            "ComptonY-weighted mean gas temperature, excluding the inner {core_excision}.",
            "gas",
            "FMantissa9",
            False,
        ),
        "Tgas_cy_weighted_core_excision_no_agn": (
            "GasComptonYTemperatureWithoutRecentAGNHeatingCoreExcision",
            1,
            np.float32,
            "K",
            "ComptonY-weighted mean gas temperature, excluding the inner {core_excision} and gas that was recently heated by AGN.",
            "gas",
            "FMantissa9",
            False,
        ),
        "Tgas_core_excision": (
            "GasTemperatureCoreExcision",
            1,
            np.float32,
            "K",
            "Mass-weighted mean gas temperature, excluding the inner {core_excision}.",
            "gas",
            "FMantissa9",
            False,
        ),
        "Tgas_no_cool_core_excision": (
            "GasTemperatureWithoutCoolGasCoreExcision",
            1,
            np.float32,
            "K",
            "Mass-weighted mean gas temperature, excluding the inner {core_excision} and gas below 1e5 K.",
            "gas",
            "FMantissa9",
            False,
        ),
        "Tgas_no_agn_core_excision": (
            "GasTemperatureWithoutRecentAGNHeatingCoreExcision",
            1,
            np.float32,
            "K",
            "Mass-weighted mean gas temperature, excluding the inner {core_excision}, and gas that was recently heated by AGN.",
            "gas",
            "FMantissa9",
            False,
        ),
        "Tgas_no_cool_no_agn_core_excision": (
            "GasTemperatureWithoutCoolGasAndRecentAGNHeatingCoreExcision",
            1,
            np.float32,
            "K",
            "Mass-weighted mean gas temperature, excluding the inner {core_excision}, gas below 1e5 K and gas that was recently heated by AGN.",
            "gas",
            "FMantissa9",
            False,
        ),
        "TotalInertiaTensor": (
            "TotalInertiaTensor",
            6,
            np.float32,
            "Msun*kpc**2",
            "3D inertia tensor computed from the total mass distribution, relative to the centre of potential. Diagonal components and one off-diagonal triangle as (1,1), (2,2), (3,3), (1,2), (1,3), (2,3).",
            "general",
            "FMantissa9",
            True,
            [
                "PartType0/Coordinates",
                "PartType0/Masses",
                "PartType1/Coordinates",
                "PartType1/Masses",
                "PartType4/Coordinates",
                "PartType4/Masses",
                "PartType5/Coordinates",
                "PartType5/DynamicalMasses",
            ],
        ),
        "TotalSNIaRate": (
            "TotalSNIaRate",
            1,
            np.float32,
            "1/Gyr",
            "Total SNIa rate.",
            "star",
            "FMantissa9",
            False,
            ["PartType4/SNIaRates"],
        ),
        "VRID": (
            "ID",
            1,
            np.uint64,
            "dimensionless",
            "ID assigned to this halo by VR.",
            "VR",
            "None",
            True,
            [],
        ),
        "VRParent_halo_ID": (
            "ParentHaloID",
            1,
            np.int64,
            "dimensionless",
            "VR/ID of the direct parent of this halo. -1 for field halos.",
            "VR",
            "None",
            True,
            [],
        ),
        "VRStructuretype": (
            "StructureType",
            1,
            np.int32,
            "dimensionless",
            "Structure type identified by VR. Field halos are 10, higher numbers are for satellites.",
            "VR",
            "None",
            True,
            [],
        ),
        "VRcofp": (
            "CentreOfPotential",
            3,
            np.float64,
            "Mpc",
            "Centre of potential, as identified by VR. Used as reference for all relative positions. Equal to the position of the most bound particle in the subhalo.",
            "VR",
            "DScale5",
            True,
            [],
        ),
        "VRhostHaloID": (
            "HostHaloID",
            1,
            np.int64,
            "dimensionless",
            "VR/ID of the top level parent of this halo. -1 for field halos.",
            "VR",
            "None",
            True,
            [],
        ),
        "VRindex": (
            "Index",
            1,
            np.int64,
            "dimensionless",
            "Index of this halo in the original VR output.",
            "VR",
            "None",
            True,
            [],
        ),
        "VRnumSubStruct": (
            "NumberOfSubstructures",
            1,
            np.uint64,
            "dimensionless",
            "Number of sub-structures within this halo.",
            "VR",
            "None",
            True,
            [],
        ),
        "Vmax": (
            "MaximumCircularVelocity",
            1,
            np.float32,
            "km/s",
            "Maximum circular velocity.",
            "basic",
            "FMantissa9",
            True,
            [
                "PartType0/Coordinates",
                "PartType0/Masses",
                "PartType1/Coordinates",
                "PartType1/Masses",
                "PartType4/Coordinates",
                "PartType4/Masses",
                "PartType5/Coordinates",
                "PartType5/DynamicalMasses",
            ],
        ),
        "Xraylum": (
            "XRayLuminosity",
            3,
            np.float64,
            "erg/s",
            "Total observer-frame Xray luminosity in three bands.",
            "gas",
            "DMantissa9",
            False,
        ),
        "Xraylum_restframe": (
            "XRayLuminosityInRestframe",
            3,
            np.float64,
            "erg/s",
            "Total rest-frame Xray luminosity in three bands.",
            "gas",
            "DMantissa9",
            False,
            ["PartType0/XrayLuminosities"],
        ),
        "Xraylum_no_agn": (
            "XRayLuminosityWithoutRecentAGNHeating",
            3,
            np.float64,
            "erg/s",
            "Total observer-frame Xray luminosity in three bands. Excludes gas that was recently heated by AGN.",
            "gas",
            "DMantissa9",
            False,
        ),
        "Xraylum_restframe_no_agn": (
            "XRayLuminosityInRestframeWithoutRecentAGNHeating",
            3,
            np.float64,
            "erg/s",
            "Total rest-frame Xray luminosity in three bands. Excludes gas that was recently heated by AGN.",
            "gas",
            "DMantissa9",
            False,
            [
                "PartType0/XrayLuminosities",
                "PartType0/LastAGNFeedbackScaleFactors",
                "PartType0/Temperatures",
            ],
        ),
        "Xraylum_core_excision": (
            "XRayLuminosityCoreExcision",
            3,
            np.float64,
            "erg/s",
            "Total observer-frame Xray luminosity in three bands. Excludes gas in the inner {core_excision}",
            "gas",
            "DMantissa9",
            False,
        ),
        "Xraylum_restframe_core_excision": (
            "XRayLuminosityInRestframeCoreExcision",
            3,
            np.float64,
            "erg/s",
            "Total rest-frame Xray luminosity in three bands. Excludes gas in the inner {core_excision}",
            "gas",
            "DMantissa9",
            False,
        ),
        "Xraylum_no_agn_core_excision": (
            "XRayLuminosityWithoutRecentAGNHeatingCoreExcision",
            3,
            np.float64,
            "erg/s",
            "Total observer-frame Xray luminosity in three bands. Excludes gas that was recently heated by AGN. Excludes gas in the inner {core_excision}",
            "gas",
            "DMantissa9",
            False,
        ),
        "Xraylum_restframe_no_agn_core_excision": (
            "XRayLuminosityInRestframeWithoutRecentAGNHeatingCoreExcision",
            3,
            np.float64,
            "erg/s",
            "Total rest-frame Xray luminosity in three bands. Excludes gas that was recently heated by AGN. Excludes gas in the inner {core_excision}",
            "gas",
            "DMantissa9",
            False,
        ),
        "Xrayphlum": (
            "XRayPhotonLuminosity",
            3,
            np.float64,
            "1/s",
            "Total observer-frame Xray photon luminosity in three bands.",
            "gas",
            "DMantissa9",
            False,
        ),
        "Xrayphlum_restframe": (
            "XRayPhotonLuminosityInRestframe",
            3,
            np.float64,
            "1/s",
            "Total rest-frame Xray photon luminosity in three bands.",
            "gas",
            "DMantissa9",
            False,
            ["PartType0/XrayPhotonLuminosities"],
        ),
        "Xrayphlum_no_agn": (
            "XRayPhotonLuminosityWithoutRecentAGNHeating",
            3,
            np.float64,
            "1/s",
            "Total observer-frame Xray photon luminosity in three bands. Exclude gas that was recently heated by AGN.",
            "gas",
            "DMantissa9",
            False,
        ),
        "Xrayphlum_restframe_no_agn": (
            "XRayPhotonLuminosityInRestframeWithoutRecentAGNHeating",
            3,
            np.float64,
            "1/s",
            "Total rest-frame Xray photon luminosity in three bands. Exclude gas that was recently heated by AGN.",
            "gas",
            "DMantissa9",
            False,
            [
                "PartType0/XrayPhotonLuminosities",
                "PartType0/LastAGNFeedbackScaleFactors",
                "PartType0/Temperatures",
            ],
        ),
        "Xrayphlum_core_excision": (
            "XRayPhotonLuminosityCoreExcision",
            3,
            np.float64,
            "1/s",
            "Total observer-frame Xray photon luminosity in three bands. Excludes gas in the inner {core_excision}",
            "gas",
            "DMantissa9",
            False,
        ),
        "Xrayphlum_restframe_core_excision": (
            "XRayPhotonLuminosityInRestframeCoreExcision",
            3,
            np.float64,
            "1/s",
            "Total rest-frame Xray photon luminosity in three bands. Excludes gas in the inner {core_excision}",
            "gas",
            "DMantissa9",
            False,
        ),
        "Xrayphlum_no_agn_core_excision": (
            "XRayPhotonLuminosityWithoutRecentAGNHeatingCoreExcision",
            3,
            np.float64,
            "1/s",
            "Total observer-frame Xray photon luminosity in three bands. Exclude gas that was recently heated by AGN. Excludes gas in the inner {core_excision}",
            "gas",
            "DMantissa9",
            False,
        ),
        "Xrayphlum_restframe_no_agn_core_excision": (
            "XRayPhotonLuminosityInRestframeWithoutRecentAGNHeatingCoreExcision",
            3,
            np.float64,
            "1/s",
            "Total rest-frame Xray photon luminosity in three bands. Exclude gas that was recently heated by AGN. Excludes gas in the inner {core_excision}",
            "gas",
            "DMantissa9",
            False,
        ),
        "SpectroscopicLikeTemperature": (
            "SpectroscopicLikeTemperature",
            1,
            np.float32,
            "K",
            "Spectroscopic-like gas temperature.",
            "gas",
            "FMantissa9",
            False,
        ),
        "SpectroscopicLikeTemperature_no_agn": (
            "SpectroscopicLikeTemperatureWithoutRecentAGNHeating",
            1,
            np.float32,
            "K",
            "Spectroscopic-like gas temperature. Exclude gas that was recently heated by AGN",
            "gas",
            "FMantissa9",
            False,
        ),
        "SpectroscopicLikeTemperature_core_excision": (
            "SpectroscopicLikeTemperatureCoreExcision",
            1,
            np.float32,
            "K",
            "Spectroscopic-like gas temperature. Excludes gas in the inner {core_excision}",
            "gas",
            "FMantissa9",
            False,
        ),
        "SpectroscopicLikeTemperature_no_agn_core_excision": (
            "SpectroscopicLikeTemperatureWithoutRecentAGNHeatingCoreExcision",
            1,
            np.float32,
            "K",
            "Spectroscopic-like gas temperature. Exclude gas that was recently heated by AGN. Excludes gas in the inner {core_excision}",
            "gas",
            "FMantissa9",
            False,
        ),
        "com": (
            "CentreOfMass",
            3,
            np.float32,
            "Mpc",
            "Centre of mass.",
            "basic",
            "DScale5",
            True,
            [
                "PartType0/Coordinates",
                "PartType0/Masses",
                "PartType1/Coordinates",
                "PartType1/Masses",
                "PartType4/Coordinates",
                "PartType4/Masses",
                "PartType5/Coordinates",
                "PartType5/DynamicalMasses",
            ],
        ),
        "com_gas": (
            "GasCentreOfMass",
            3,
            np.float32,
            "Mpc",
            "Centre of mass of gas.",
            "gas",
            "DScale5",
            False,
            ["PartType0/Coordinates", "PartType0/Masses"],
        ),
        "com_star": (
            "StellarCentreOfMass",
            3,
            np.float32,
            "Mpc",
            "Centre of mass of stars.",
            "star",
            "DScale5",
            False,
            ["PartType4/Coordinates", "PartType4/Masses"],
        ),
        "compY": (
            "ComptonY",
            1,
            np.float64,
            "cm**2",
            "Total Compton y parameter.",
            "gas",
            "DMantissa9",
            False,
            ["PartType0/ComptonYParameters"],
        ),
        "compY_no_agn": (
            "ComptonYWithoutRecentAGNHeating",
            1,
            np.float64,
            "cm**2",
            "Total Compton y parameter. Excludes gas that was recently heated by AGN.",
            "gas",
            "DMantissa9",
            False,
            [
                "PartType0/ComptonYParameters",
                "PartType0/LastAGNFeedbackScaleFactors",
                "PartType0/Temperatures",
            ],
        ),
        "gasFefrac": (
            "GasMassFractionInIron",
            1,
            np.float32,
            "dimensionless",
            "Total gas mass fraction in iron.",
            "gas",
            "FMantissa9",
            False,
            ["PartType0/Masses", "PartType0/ElementMassFractions"],
        ),
        "gasFefrac_SF": (
            "StarFormingGasMassFractionInIron",
            1,
            np.float32,
            "dimensionless",
            "Total gas mass fraction in iron for gas that is star-forming.",
            "gas",
            "FMantissa9",
            False,
            [
                "PartType0/Masses",
                "PartType0/ElementMassFractions",
                "PartType0/StarFormationRates",
            ],
        ),
        "gasOfrac": (
            "GasMassFractionInOxygen",
            1,
            np.float32,
            "dimensionless",
            "Total gas mass in oxygen.",
            "gas",
            "FMantissa9",
            False,
            ["PartType0/Masses", "PartType0/ElementMassFractions"],
        ),
        "gasOfrac_SF": (
            "StarFormingGasMassFractionInOxygen",
            1,
            np.float32,
            "dimensionless",
            "Total gas mass fraction in oxygen for gas that is star-forming.",
            "gas",
            "FMantissa9",
            False,
            [
                "PartType0/Masses",
                "PartType0/ElementMassFractions",
                "PartType0/StarFormationRates",
            ],
        ),
        "gasmetalfrac": (
            "GasMassFractionInMetals",
            1,
            np.float32,
            "dimensionless",
            "Total gas mass fraction in metals.",
            "basic",
            "FMantissa9",
            False,
            ["PartType0/Masses", "PartType0/MetalMassFractions"],
        ),
        "gasmetalfrac_SF": (
            "StarFormingGasMassFractionInMetals",
            1,
            np.float32,
            "dimensionless",
            "Total gas mass fraction in metals for gas that is star-forming.",
            "basic",
            "FMantissa9",
            False,
            [
                "PartType0/Masses",
                "PartType0/MetalMassFractions",
                "PartType0/StarFormationRates",
            ],
        ),
        "kappa_corot_baryons": (
            "KappaCorotBaryons",
            1,
            np.float32,
            "dimensionless",
            "Kappa-corot for baryons (gas and stars), relative to the centre of potential and the centre of mass velocity of the baryons.",
            "baryon",
            "FMantissa9",
            False,
            [
                "PartType0/Coordinates",
                "PartType0/Masses",
                "PartType0/Velocities",
                "PartType4/Coordinates",
                "PartType4/Masses",
                "PartType4/Velocities",
            ],
        ),
        "kappa_corot_gas": (
            "KappaCorotGas",
            1,
            np.float32,
            "dimensionless",
            "Kappa-corot for gas, relative to the centre of potential and the centre of mass velocity of the gas.",
            "gas",
            "FMantissa9",
            False,
            ["PartType0/Coordinates", "PartType0/Masses", "PartType0/Velocities"],
        ),
        "kappa_corot_star": (
            "KappaCorotStars",
            1,
            np.float32,
            "dimensionless",
            "Kappa-corot for stars, relative to the centre of potential and the centre of mass velocity of the stars.",
            "star",
            "FMantissa9",
            False,
            ["PartType4/Coordinates", "PartType4/Masses", "PartType4/Velocities"],
        ),
        "proj_veldisp_dm": (
            "DarkMatterProjectedVelocityDispersion",
            1,
            np.float32,
            "km/s",
            "Mass-weighted velocity dispersion of the DM along the projection axis, relative to the DM centre of mass velocity.",
            "dm",
            "FMantissa9",
            True,
            ["PartType1/Velocities"],
        ),
        "proj_veldisp_gas": (
            "GasProjectedVelocityDispersion",
            1,
            np.float32,
            "km/s",
            "Mass-weighted velocity dispersion of the gas along the projection axis, relative to the gas centre of mass velocity.",
            "gas",
            "FMantissa9",
            False,
            ["PartType0/Velocities"],
        ),
        "proj_veldisp_star": (
            "StellarProjectedVelocityDispersion",
            1,
            np.float32,
            "km/s",
            "Mass-weighted velocity dispersion of the stars along the projection axis, relative to the stellar centre of mass velocity.",
            "star",
            "FMantissa9",
            False,
            ["PartType4/Velocities"],
        ),
        "r": (
            "SORadius",
            1,
            np.float32,
            "Mpc",
            "Radius of a sphere {label}",
            "basic",
            "FMantissa9",
            True,
            [
                "PartType0/Coordinates",
                "PartType0/Masses",
                "PartType1/Coordinates",
                "PartType1/Masses",
                "PartType4/Coordinates",
                "PartType4/Masses",
                "PartType5/Coordinates",
                "PartType5/DynamicalMasses",
                "PartType6/Coordinates",
                "PartType6/Masses",
                "PartType6/Weights",
            ],
        ),
        "spin_parameter": (
            "SpinParameter",
            1,
            np.float32,
            "dimensionless",
            "Bullock et al. (2001) spin parameter.",
            "general",
            "FMantissa9",
            True,
            [
                "PartType0/Coordinates",
                "PartType0/Masses",
                "PartType0/Velocities",
                "PartType1/Coordinates",
                "PartType1/Masses",
                "PartType1/Velocities",
                "PartType4/Coordinates",
                "PartType4/Masses",
                "PartType4/Velocities",
                "PartType5/Coordinates",
                "PartType5/DynamicalMasses",
                "PartType5/Velocities",
            ],
        ),
        "starFefrac": (
            "StellarMassFractionInIron",
            1,
            np.float32,
            "dimensionless",
            "Total stellar mass fraction in iron.",
            "star",
            "FMantissa9",
            False,
            ["PartType4/Masses", "PartType4/ElementMassFractions"],
        ),
        "starMgfrac": (
            "StellarMassFractionInMagnesium",
            1,
            np.float32,
            "dimensionless",
            "Total stellar mass fraction in magnesium.",
            "star",
            "FMantissa9",
            False,
            ["PartType4/Masses", "PartType4/ElementMassFractions"],
        ),
        "starOfrac": (
            "StellarMassFractionInOxygen",
            1,
            np.float32,
            "dimensionless",
            "Total stellar mass fraction in oxygen.",
            "star",
            "FMantissa9",
            False,
            ["PartType4/Masses", "PartType4/ElementMassFractions"],
        ),
        "starmetalfrac": (
            "StellarMassFractionInMetals",
            1,
            np.float32,
            "dimensionless",
            "Total stellar mass fraction in metals.",
            "basic",
            "FMantissa9",
            False,
            ["PartType4/Masses", "PartType4/MetalMassFractions"],
        ),
        "stellar_age_lw": (
            "LuminosityWeightedMeanStellarAge",
            1,
            np.float32,
            "Myr",
            "Luminosity weighted mean stellar age. The weight is the r band luminosity.",
            "star",
            "FMantissa9",
            False,
            ["PartType4/Luminosities", "PartType4/BirthScaleFactors"],
        ),
        "stellar_age_mw": (
            "MassWeightedMeanStellarAge",
            1,
            np.float32,
            "Myr",
            "Mass weighted mean stellar age.",
            "star",
            "FMantissa9",
            False,
            ["PartType4/Masses", "PartType4/BirthScaleFactors"],
        ),
        "vcom": (
            "CentreOfMassVelocity",
            3,
            np.float32,
            "km/s",
            "Centre of mass velocity.",
            "basic",
            "DScale1",
            True,
            [
                "PartType0/Masses",
                "PartType0/Velocities",
                "PartType1/Masses",
                "PartType1/Velocities",
                "PartType4/Masses",
                "PartType4/Velocities",
                "PartType5/DynamicalMasses",
                "PartType5/Velocities",
            ],
        ),
        "vcom_gas": (
            "GasCentreOfMassVelocity",
            3,
            np.float32,
            "km/s",
            "Centre of mass velocity of gas.",
            "gas",
            "DScale1",
            False,
            ["PartType0/Masses", "PartType0/Velocities"],
        ),
        "vcom_star": (
            "StellarCentreOfMassVelocity",
            3,
            np.float32,
            "km/s",
            "Centre of mass velocity of stars.",
            "star",
            "DScale1",
            False,
            ["PartType4/Masses", "PartType4/Velocities"],
        ),
        "veldisp_matrix_dm": (
            "DarkMatterVelocityDispersionMatrix",
            6,
            np.float32,
            "km**2/s**2",
            "Mass-weighted velocity dispersion of the dark matter. Measured relative to the DM centre of mass velocity. The order of the components of the dispersion tensor is XX YY ZZ XY XZ YZ.",
            "dm",
            "FMantissa9",
            True,
            ["PartType1/Masses", "PartType1/Velocities"],
        ),
        "veldisp_matrix_gas": (
            "GasVelocityDispersionMatrix",
            6,
            np.float32,
            "km**2/s**2",
            "Mass-weighted velocity dispersion of the gas. Measured relative to the gas centre of mass velocity. The order of the components of the dispersion tensor is XX YY ZZ XY XZ YZ.",
            "gas",
            "FMantissa9",
            False,
            ["PartType0/Masses", "PartType0/Velocities"],
        ),
        "veldisp_matrix_star": (
            "StellarVelocityDispersionMatrix",
            6,
            np.float32,
            "km**2/s**2",
            "Mass-weighted velocity dispersion of the stars. Measured relative to the stellar centre of mass velocity. The order of the components of the dispersion tensor is XX YY ZZ XY XZ YZ.",
            "star",
            "FMantissa9",
            False,
            ["PartType4/Masses", "PartType4/Velocities"],
        ),
        "LinearMassWeightedOxygenOverHydrogenOfGas": (
            "LinearMassWeightedOxygenOverHydrogenOfGas",
            1,
            np.float32,
            "Msun",
            "Linear sum of the oxygen over hydrogen ratio of gas, multiplied with the gas mass.",
            "gas",
            "FMantissa9",
            False,
            [
                "PartType0/Masses",
                "PartType0/ElementMassFractions",
                "PartType0/Temperatures",
                "PartType0/Densities",
            ],
        ),
        "LinearMassWeightedDiffuseOxygenOverHydrogenOfGas": (
            "LinearMassWeightedDiffuseOxygenOverHydrogenOfGas",
            1,
            np.float32,
            "Msun",
            "Linear sum of the diffuse oxygen over hydrogen ratio of gas, multiplied with the gas mass.",
            "gas",
            "FMantissa9",
            False,
            [
                "PartType0/Masses",
                "PartType0/ElementMassFractionsDiffuse",
                "PartType0/Temperatures",
                "PartType0/Densities",
            ],
        ),
        "LogarithmicMassWeightedDiffuseOxygenOverHydrogenOfGasLowLimit": (
            "LogarithmicMassWeightedDiffuseOxygenOverHydrogenOfGasLowLimit",
            1,
            np.float32,
            "Msun",
            "Logarithmic sum of the diffuse oxygen over hydrogen ratio of gas, multiplied with the gas mass. Imposes a lower limit of 1.e-4 times solar O/H.",
            "gas",
            "FMantissa9",
            False,
            [
                "PartType0/Masses",
                "PartType0/ElementMassFractionsDiffuse",
                "PartType0/Temperatures",
                "PartType0/Densities",
            ],
        ),
        "LogarithmicMassWeightedDiffuseOxygenOverHydrogenOfGasHighLimit": (
            "LogarithmicMassWeightedDiffuseOxygenOverHydrogenOfGasHighLimit",
            1,
            np.float32,
            "Msun",
            "Logarithmic sum of the diffuse oxygen over hydrogen ratio of gas, multiplied with the gas mass. Imposes a lower limit of 1.e-3 times solar O/H.",
            "gas",
            "FMantissa9",
            False,
            [
                "PartType0/Masses",
                "PartType0/ElementMassFractionsDiffuse",
                "PartType0/Temperatures",
                "PartType0/Densities",
            ],
        ),
        "LogarithmicMassWeightedDiffuseOxygenOverHydrogenOfAtomicGasLowLimit": (
            "LogarithmicMassWeightedDiffuseOxygenOverHydrogenOfAtomicGasLowLimit",
            1,
            np.float32,
            "Msun",
            "Logarithmic sum of the diffuse oxygen over hydrogen ratio of atomic gas, multiplied with the gas mass. Imposes a lower limit of 1.e-4 times solar O/H.",
            "gas",
            "FMantissa9",
            False,
            [
                "PartType0/Masses",
                "PartType0/ElementMassFractionsDiffuse",
                "PartType0/ElementMassFractions",
                "PartType0/SpeciesFractions",
                "PartType0/Temperatures",
                "PartType0/Densities",
            ],
        ),
        "LogarithmicMassWeightedDiffuseOxygenOverHydrogenOfAtomicGasHighLimit": (
            "LogarithmicMassWeightedDiffuseOxygenOverHydrogenOfAtomicGasHighLimit",
            1,
            np.float32,
            "Msun",
            "Logarithmic sum of the diffuse oxygen over hydrogen ratio of atomic gas, multiplied with the gas mass. Imposes a lower limit of 1.e-3 times solar O/H.",
            "gas",
            "FMantissa9",
            False,
            [
                "PartType0/Masses",
                "PartType0/ElementMassFractionsDiffuse",
                "PartType0/ElementMassFractions",
                "PartType0/SpeciesFractions",
                "PartType0/Temperatures",
                "PartType0/Densities",
            ],
        ),
        "LogarithmicMassWeightedDiffuseOxygenOverHydrogenOfMolecularGasLowLimit": (
            "LogarithmicMassWeightedDiffuseOxygenOverHydrogenOfMolecularGasLowLimit",
            1,
            np.float32,
            "Msun",
            "Logarithmic sum of the diffuse oxygen over hydrogen ratio of molecular gas, multiplied with the gas mass. Imposes a lower limit of 1.e-4 times solar O/H.",
            "gas",
            "FMantissa9",
            False,
            [
                "PartType0/Masses",
                "PartType0/ElementMassFractionsDiffuse",
                "PartType0/ElementMassFractions",
                "PartType0/SpeciesFractions",
                "PartType0/Temperatures",
                "PartType0/Densities",
            ],
        ),
        "LogarithmicMassWeightedDiffuseOxygenOverHydrogenOfMolecularGasHighLimit": (
            "LogarithmicMassWeightedDiffuseOxygenOverHydrogenOfMolecularGasHighLimit",
            1,
            np.float32,
            "Msun",
            "Logarithmic sum of the diffuse oxygen over hydrogen ratio of molecular gas, multiplied with the gas mass. Imposes a lower limit of 1.e-3 times solar O/H.",
            "gas",
            "FMantissa9",
            False,
            [
                "PartType0/Masses",
                "PartType0/ElementMassFractionsDiffuse",
                "PartType0/ElementMassFractions",
                "PartType0/SpeciesFractions",
                "PartType0/Temperatures",
                "PartType0/Densities",
            ],
        ),
        "LinearMassWeightedIronOverHydrogenOfStars": (
            "LinearMassWeightedIronOverHydrogenOfStars",
            1,
            np.float32,
            "Msun",
            "Linear sum of the iron over hydrogen ratio of stars, multiplied with the stellar mass.",
            "star",
            "FMantissa9",
            False,
            ["PartType4/Masses", "PartType4/ElementMassFractions"],
        ),
        "LogarithmicMassWeightedIronOverHydrogenOfStarsLowLimit": (
            "LogarithmicMassWeightedIronOverHydrogenOfStarsLowLimit",
            1,
            np.float32,
            "Msun",
            "Logarithmic sum of the iron over hydrogen ratio of stars, multiplied with the stellar mass. Imposes a lower limit of 1.e-4 times solar Fe/H.",
            "star",
            "FMantissa9",
            False,
            ["PartType4/Masses", "PartType4/ElementMassFractions"],
        ),
        "LogarithmicMassWeightedIronOverHydrogenOfStarsHighLimit": (
            "LogarithmicMassWeightedIronOverHydrogenOfStarsHighLimit",
            1,
            np.float32,
            "Msun",
            "Logarithmic sum of the iron over hydrogen ratio of stars, multiplied with the stellar mass. Imposes a lower limit of 1.e-3 times solar Fe/H.",
            "star",
            "FMantissa9",
            False,
            ["PartType4/Masses", "PartType4/ElementMassFractions"],
        ),
        "GasMassInColdDenseDiffuseMetals": (
            "GasMassInColdDenseDiffuseMetals",
            1,
            np.float32,
            "Msun",
            "Sum of the diffuse metal mass in cold, dense gas.",
            "gas",
            "FMantissa9",
            False,
            [
                "PartType0/Masses",
                "PartType0/MetalMassFractions",
                "PartType0/DustMassFractions",
                "PartType0/Temperatures",
                "PartType0/Densities",
            ],
        ),
        "LogarithmicMassWeightedIronFromSNIaOverHydrogenOfStarsLowLimit": (
            "LogarithmicMassWeightedIronFromSNIaOverHydrogenOfStarsLowLimit",
            1,
            np.float32,
            "Msun",
            "Logarithmic sum of the iron over hydrogen ratio of stars, multiplied with the stellar mass, where only iron from SNIa is included. Imposes a lower limit of 1.e-4 times solar Fe/H.",
            "star",
            "FMantissa9",
            False,
            [
                "PartType4/Masses",
                "PartType4/ElementMassFractions",
                "PartType4/IronMassFractionsFromSNIa",
            ],
        ),
        "LinearMassWeightedIronFromSNIaOverHydrogenOfStars": (
            "LinearMassWeightedIronFromSNIaOverHydrogenOfStars",
            1,
            np.float32,
            "Msun",
            "Sum of the iron over hydrogen ratio of stars, multiplied with the stellar mass, where only iron from SNIa is included.",
            "star",
            "FMantissa9",
            False,
            [
                "PartType4/Masses",
                "PartType4/ElementMassFractions",
                "PartType4/IronMassFractionsFromSNIa",
            ],
        ),
        "SOAPSubhaloRankByBoundMass": (
            "SubhaloRankByBoundMass",
            1,
            np.int32,
            "dimensionless",
            "Ranking by mass of the halo within its parent field halo. Zero for the most massive halo in the field halo.",
            "SOAP",
            "None",
            True,
        ),
    }

    # list of properties in the 'VR' category
    # we should really use removeprefix("VR") instead of [2:], but that only
    # exists since Python 3.9
    vr_properties = [
        vrname[2:] for vrname in full_property_list.keys() if vrname.startswith("VR")
    ]

<<<<<<< HEAD
    # halo properties derived from other properties by SOAP
    soap_properties = [
        soapname[4:]
        for soapname in full_property_list.keys()
        if soapname.startswith("SOAP")
    ]

    def get_footnotes(self, name):
=======
    # object member variables
    properties: Dict[str, Dict]
    footnotes: List[str]

    def get_footnotes(self, name: str):
        """
        List all of the footnotes for a particular property. Returns an empty
        string for properties that have no footnotes.
        """
>>>>>>> e1cd99c1
        footnotes = []
        for fnote in self.explanation.keys():
            names = self.explanation[fnote]
            if name in names:
                try:
                    i = self.footnotes.index(fnote)
                except ValueError:
                    i = len(self.footnotes)
                    self.footnotes.append(fnote)
                footnotes.append(i + 1)
        if len(footnotes) > 0:
            return f'$^{{{",".join([f"{i}" for i in footnotes])}}}$'
        else:
            return ""

    def __init__(self):
        """
        Constructor.
        """
        self.properties = {}
        self.footnotes = []

    def add_properties(self, halo_property: HaloProperty):
        """
        Add all the properties calculated for a particular halo type to the
        internal dictionary.
        """
        halo_type = halo_property.__name__
        props = halo_property.property_list
        for (
            i,
            (
                prop_name,
                prop_outputname,
                prop_shape,
                prop_dtype,
                prop_units,
                prop_description,
                prop_cat,
                prop_comp,
                prop_dmo,
<<<<<<< HEAD
=======
                prop_partprops,
>>>>>>> e1cd99c1
            ),
        ) in enumerate(props):
            prop_units = (
                unyt.unyt_quantity(1, units=prop_units)
                .units.latex_repr.replace(
                    "\\rm{km} \\cdot \\rm{kpc}", "\\rm{kpc} \\cdot \\rm{km}"
                )
                .replace(
                    "\\frac{\\rm{km}^{2}}{\\rm{s}^{2}}", "\\rm{km}^{2} / \\rm{s}^{2}"
                )
            )
            prop_dtype = prop_dtype.__name__
            if prop_name in self.properties:
                if not prop_cat in self.categories:
                    print(f"Unknown category: {prop_cat}!")
                    exit()
                # run some checks
                if prop_shape != self.properties[prop_name]["shape"]:
                    print("Shape mismatch!")
                    print(halo_type, prop_name, prop_shape, self.properties[prop_name])
                    exit()
                if prop_dtype != self.properties[prop_name]["dtype"]:
                    print("dtype mismatch!")
                    print(halo_type, prop_name, prop_dtype, self.properties[prop_name])
                    exit()
                if prop_units != self.properties[prop_name]["units"]:
                    print("Unit mismatch!")
                    print(halo_type, prop_name, prop_units, self.properties[prop_name])
                    exit()
                if prop_description != self.properties[prop_name]["description"]:
                    print("Description mismatch!")
                    print(
                        halo_type,
                        prop_name,
                        prop_description,
                        self.properties[prop_name],
                    )
                    exit()
                if prop_cat != self.properties[prop_name]["category"]:
                    print("Category mismatch!")
                    print(halo_type, prop_name, prop_cat, self.properties[prop_name])
                    exit()
                assert prop_outputname == self.properties[prop_name]["name"]
                self.properties[prop_name]["types"].append(halo_type)
            else:
                self.properties[prop_name] = {
                    "name": prop_outputname,
                    "shape": prop_shape,
                    "dtype": prop_dtype,
                    "units": prop_units,
                    "description": prop_description,
                    "category": prop_cat,
                    "compression": prop_comp,
                    "dmo": prop_dmo,
                    "types": [halo_type],
                    "raw": props[i],
                }

    def print_dictionary(self):
        """
        Print the internal list of properties. Useful for regenerating the
        property dictionary with additional information for each property.

        Note that his will sort the dictionary alphabetically.
        """
        names = sorted(list(self.properties.keys()))
        print("full_property_list = {")
        for name in names:
            (
                raw_name,
                raw_outputname,
                raw_shape,
                raw_dtype,
                raw_units,
                raw_description,
                raw_cat,
                raw_comp,
                raw_dmo,
                raw_partprops,
            ) = self.properties[name]["raw"]
            raw_dtype = f"np.{raw_dtype.__name__}"
            print(
                f'  "{raw_name}": ("{raw_outputname}", {raw_shape}, {raw_dtype}, "{raw_units}", "{raw_description}", "{raw_cat}", "{raw_comp}", {raw_dmo}, {raw_partprops}),'
            )
        print("}")

    def print_table(self, tablefile: str, footnotefile: str, timestampfile: str):
        """
        Print the table in .tex format and generate the documentation.

        The documentation consists of
          - a hand-written SOAP.tex file.
          - a table .tex file, with the name given by 'tablefile'
          - a footnote .tex file, with the name given by 'footnotefile', which
            will contain the contents of the various hand-written footnote*.tex
            files
          - a version and time stamp .tex file, with the name given by
            'timestampfile'

        This function regenerates the last 3 files, based on the contents of
        the internal property dictionary.
        """

        # sort the properties by category and then alphabetically within each
        # category
        prop_names = sorted(
            self.properties.keys(),
            key=lambda key: (
                self.categories.index(self.properties[key]["category"]),
                self.properties[key]["name"].lower(),
            ),
        )

        # generate the LaTeX header for a standalone table file
        headstr = """\\documentclass{article}
\\usepackage{amsmath}
\\usepackage{amssymb}
\\usepackage{longtable}
\\usepackage{pifont}
\\usepackage{pdflscape}
\\usepackage{a4wide}
\\usepackage{multirow}
\\usepackage{xcolor}

\\begin{document}"""

        # property table string: table header
        tablestr = """\\begin{landscape}
\\begin{longtable}{p{20em}llllllllll}
Name & Shape & Type & Units & SH & ES & IS & EP & SO & Category & Compression\\\\
\\multicolumn{11}{l}{\\rule{30pt}{0pt}Description}\\\\
\\hline{}\\endhead{}"""
        # keep track of the previous category to draw a line when a category
        # is finished
        prev_cat = None
        for prop_name in prop_names:
            prop = self.properties[prop_name]
            footnotes = self.get_footnotes(prop_name)
            prop_outputname = f"{prop['name'].replace('_','')}{footnotes}"
            prop_outputname = word_wrap_name(prop_outputname)
            prop_shape = f'{prop["shape"]}'
            prop_dtype = prop["dtype"]
            prop_units = f'${prop["units"]}$' if prop["units"] != "" else "(no unit)"
            prop_cat = prop["category"]
            prop_comp = self.compression_description[prop["compression"]]
            prop_description = prop["description"].format(
                label="satisfying a spherical overdensity criterion.",
                core_excision="excised core",
            )
            checkmark = "\\ding{51}"
            xmark = "\\ding{53}"
            prop_subhalo = checkmark if "SubhaloProperties" in prop["types"] else xmark
            prop_exclusive = (
                checkmark if "ExclusiveSphereProperties" in prop["types"] else xmark
            )
            prop_inclusive = (
                checkmark if "InclusiveSphereProperties" in prop["types"] else xmark
            )
            prop_projected = (
                checkmark if "ProjectedApertureProperties" in prop["types"] else xmark
            )
            prop_SO = checkmark if "CoreExcisedSOProperties" in prop["types"] else xmark
            table_props = [
                prop_outputname,
                prop_shape,
                prop_dtype,
                prop_units,
                prop_subhalo,
                prop_exclusive,
                prop_inclusive,
                prop_projected,
                prop_SO,
                prop_cat,
                prop_comp,
            ]
            if prop["dmo"]:
                print_table_props = [f"{{\\color{{violet}}{v}}}" for v in table_props]
                prop_description = f"{{\\color{{violet}}{prop_description}}}"
            else:
                print_table_props = list(table_props)
            if prev_cat is None:
                prev_cat = prop_cat
            if prop_cat != prev_cat:
                prev_cat = prop_cat
                tablestr += "\\hline{}"
            tablestr += "\\rule{0pt}{4ex}"
            tablestr += " & ".join([v for v in print_table_props]) + "\\\\*\n"
            tablestr += f"\\multicolumn{{11}}{{p{{24cm}}}}{{\\rule{{30pt}}{{0pt}}{prop_description}}}\\\\\n"
        tablestr += """\\end{longtable}
\\end{landscape}"""
        # standalone table file footer
        tailstr = "\\end{document}"

        # generate the documentation files
        with open(timestampfile, "w") as ofile:
            ofile.write(get_version_string())
        with open(tablefile, "w") as ofile:
            ofile.write(tablestr)
        with open(footnotefile, "w") as ofile:
            for i, fnote in enumerate(self.footnotes):
                with open(f"documentation/{fnote}", "r") as ifile:
                    fnstr = ifile.read()
                fnstr = fnstr.replace("$FOOTNOTE_NUMBER$", f"{i+1}")
                ofile.write(f"{fnstr}\n\n")

        # print the standalone table to the stdout
        print(f"{headstr}\n{tablestr}\n{tailstr}")


class DummyProperties:
    """
    Dummy HaloProperty object used to ensure all properties are in the property
    table, even if some of them are not computed for any halo type (e.g. the
    'VR' properties).
    """

    property_list = [
        (prop, *PropertyTable.full_property_list[prop])
        for prop in PropertyTable.full_property_list.keys()
    ]


if __name__ == "__main__":
<<<<<<< HEAD
=======
    """
    Standalone script execution:
    Create a PropertyTable object will all the properties from all the halo
    types and print the property table or the documentation. The latter is the
    default; the former can be achieved by changing the boolean in the condition
    below.
    """

    # get all the halo types
    # we only import them here to avoid circular imports when this script is
    # imported from another script
>>>>>>> e1cd99c1
    from aperture_properties import ExclusiveSphereProperties, InclusiveSphereProperties
    from projected_aperture_properties import ProjectedApertureProperties
    from SO_properties import CoreExcisedSOProperties
    from subhalo_properties import SubhaloProperties

    table = PropertyTable()
    table.add_properties(ExclusiveSphereProperties)
    table.add_properties(InclusiveSphereProperties)
    table.add_properties(ProjectedApertureProperties)
    table.add_properties(CoreExcisedSOProperties)
    table.add_properties(SubhaloProperties)
    table.add_properties(DummyProperties)

    # set to 'True' to print the internal property table
    # the resulting stdout output can be directly copy-pasted above to replace
    # the full_property_list (please run 'python3 -m black property_table.py'
    # after that to reformat the table).
    if False:
        table.print_dictionary()
    else:
        table.print_table(
            "documentation/table.tex",
            "documentation/footnotes.tex",
            "documentation/timestamp.tex",
        )<|MERGE_RESOLUTION|>--- conflicted
+++ resolved
@@ -72,7 +72,6 @@
     return f"{git_version} -- Compiled by user ``{username}'' on {hostname} on {timestamp}."
 
 
-<<<<<<< HEAD
 def word_wrap_name(name):
     """
     Put a line break in if a name gets too long
@@ -92,9 +91,6 @@
 
 
 class PropertyTable:
-    categories = ["basic", "general", "gas", "dm", "star", "baryon", "VR", "SOAP"]
-=======
-class PropertyTable:
     """
     Auxiliary object to manipulate the property table.
 
@@ -116,7 +112,6 @@
     # (that should exist). The name of the file acts as a key in the dictionary
     # below; the corresponding value is a list of all properties that should
     # include a footnote link to this particular explanation.
->>>>>>> e1cd99c1
     explanation = {
         "footnote_MBH.tex": ["BHmaxM"],
         "footnote_com.tex": ["com", "vcom"],
@@ -178,7 +173,6 @@
         ],
         "footnote_compY.tex": ["compY", "compY_no_agn"],
         "footnote_dopplerB.tex": ["DopplerB"],
-<<<<<<< HEAD
         "footnote_coreexcision.tex": [
             "Tgas_cy_weighted_core_excision",
             "Tgas_cy_weighted_core_excision_no_agn",
@@ -204,7 +198,7 @@
             "SpectroscopicLikeTemperature_core_excision",
             "SpectroscopicLikeTemperature_no_agn",
             "SpectroscopicLikeTemperature_no_agn_core_excision",
-=======
+        ],
         "footnote_dust.tex": [
             "DustGraphiteMass",
             "DustGraphiteMassInMolecularGas",
@@ -223,7 +217,6 @@
             "DiffuseMagnesiumMass",
             "DiffuseSiliconMass",
             "DiffuseIronMass",
->>>>>>> e1cd99c1
         ],
     }
 
@@ -1329,7 +1322,7 @@
             "ComptonY-weighted mean gas temperature.",
             "gas",
             "FMantissa9",
-            False,
+            False, # TODO: add (FLAMINGO) particle properties required to compute property
         ),
         "Tgas_cy_weighted_no_agn": (
             "GasComptonYTemperatureWithoutRecentAGNHeating",
@@ -1339,7 +1332,7 @@
             "ComptonY-weighted mean gas temperature, excluding gas that was recently heated by AGN.",
             "gas",
             "FMantissa9",
-            False,
+            False, # TODO: add (FLAMINGO) particle properties required to compute property
         ),
         "Tgas_cy_weighted_core_excision": (
             "GasComptonYTemperatureCoreExcision",
@@ -1349,7 +1342,7 @@
             "ComptonY-weighted mean gas temperature, excluding the inner {core_excision}.",
             "gas",
             "FMantissa9",
-            False,
+            False, # TODO: add (FLAMINGO) particle properties required to compute property
         ),
         "Tgas_cy_weighted_core_excision_no_agn": (
             "GasComptonYTemperatureWithoutRecentAGNHeatingCoreExcision",
@@ -1359,7 +1352,7 @@
             "ComptonY-weighted mean gas temperature, excluding the inner {core_excision} and gas that was recently heated by AGN.",
             "gas",
             "FMantissa9",
-            False,
+            False, # TODO: add (FLAMINGO) particle properties required to compute property
         ),
         "Tgas_core_excision": (
             "GasTemperatureCoreExcision",
@@ -1369,7 +1362,7 @@
             "Mass-weighted mean gas temperature, excluding the inner {core_excision}.",
             "gas",
             "FMantissa9",
-            False,
+            False, # TODO: add (FLAMINGO) particle properties required to compute property
         ),
         "Tgas_no_cool_core_excision": (
             "GasTemperatureWithoutCoolGasCoreExcision",
@@ -1379,7 +1372,7 @@
             "Mass-weighted mean gas temperature, excluding the inner {core_excision} and gas below 1e5 K.",
             "gas",
             "FMantissa9",
-            False,
+            False, # TODO: add (FLAMINGO) particle properties required to compute property
         ),
         "Tgas_no_agn_core_excision": (
             "GasTemperatureWithoutRecentAGNHeatingCoreExcision",
@@ -1389,7 +1382,7 @@
             "Mass-weighted mean gas temperature, excluding the inner {core_excision}, and gas that was recently heated by AGN.",
             "gas",
             "FMantissa9",
-            False,
+            False, # TODO: add (FLAMINGO) particle properties required to compute property
         ),
         "Tgas_no_cool_no_agn_core_excision": (
             "GasTemperatureWithoutCoolGasAndRecentAGNHeatingCoreExcision",
@@ -1399,7 +1392,7 @@
             "Mass-weighted mean gas temperature, excluding the inner {core_excision}, gas below 1e5 K and gas that was recently heated by AGN.",
             "gas",
             "FMantissa9",
-            False,
+            False, # TODO: add (FLAMINGO) particle properties required to compute property
         ),
         "TotalInertiaTensor": (
             "TotalInertiaTensor",
@@ -1537,7 +1530,7 @@
             "Total observer-frame Xray luminosity in three bands.",
             "gas",
             "DMantissa9",
-            False,
+            False, # TODO: add (FLAMINGO) particle properties required to compute property
         ),
         "Xraylum_restframe": (
             "XRayLuminosityInRestframe",
@@ -1558,7 +1551,7 @@
             "Total observer-frame Xray luminosity in three bands. Excludes gas that was recently heated by AGN.",
             "gas",
             "DMantissa9",
-            False,
+            False, # TODO: add (FLAMINGO) particle properties required to compute property
         ),
         "Xraylum_restframe_no_agn": (
             "XRayLuminosityInRestframeWithoutRecentAGNHeating",
@@ -1583,7 +1576,7 @@
             "Total observer-frame Xray luminosity in three bands. Excludes gas in the inner {core_excision}",
             "gas",
             "DMantissa9",
-            False,
+            False, # TODO: add (FLAMINGO) particle properties required to compute property
         ),
         "Xraylum_restframe_core_excision": (
             "XRayLuminosityInRestframeCoreExcision",
@@ -1593,7 +1586,7 @@
             "Total rest-frame Xray luminosity in three bands. Excludes gas in the inner {core_excision}",
             "gas",
             "DMantissa9",
-            False,
+            False, # TODO: add (FLAMINGO) particle properties required to compute property
         ),
         "Xraylum_no_agn_core_excision": (
             "XRayLuminosityWithoutRecentAGNHeatingCoreExcision",
@@ -1603,7 +1596,7 @@
             "Total observer-frame Xray luminosity in three bands. Excludes gas that was recently heated by AGN. Excludes gas in the inner {core_excision}",
             "gas",
             "DMantissa9",
-            False,
+            False, # TODO: add (FLAMINGO) particle properties required to compute property
         ),
         "Xraylum_restframe_no_agn_core_excision": (
             "XRayLuminosityInRestframeWithoutRecentAGNHeatingCoreExcision",
@@ -1613,7 +1606,47 @@
             "Total rest-frame Xray luminosity in three bands. Excludes gas that was recently heated by AGN. Excludes gas in the inner {core_excision}",
             "gas",
             "DMantissa9",
-            False,
+            False, # TODO: add (FLAMINGO) particle properties required to compute property
+        ),
+        "Xraylum_core_excision": (
+            "XRayLuminosityCoreExcision",
+            3,
+            np.float64,
+            "erg/s",
+            "Total observer-frame Xray luminosity in three bands. Excludes gas in the inner {core_excision}",
+            "gas",
+            "DMantissa9",
+            False, # TODO: add (FLAMINGO) particle properties required to compute property
+        ),
+        "Xraylum_restframe_core_excision": (
+            "XRayLuminosityInRestframeCoreExcision",
+            3,
+            np.float64,
+            "erg/s",
+            "Total rest-frame Xray luminosity in three bands. Excludes gas in the inner {core_excision}",
+            "gas",
+            "DMantissa9",
+            False, # TODO: add (FLAMINGO) particle properties required to compute property
+        ),
+        "Xraylum_no_agn_core_excision": (
+            "XRayLuminosityWithoutRecentAGNHeatingCoreExcision",
+            3,
+            np.float64,
+            "erg/s",
+            "Total observer-frame Xray luminosity in three bands. Excludes gas that was recently heated by AGN. Excludes gas in the inner {core_excision}",
+            "gas",
+            "DMantissa9",
+            False, # TODO: add (FLAMINGO) particle properties required to compute property
+        ),
+        "Xraylum_restframe_no_agn_core_excision": (
+            "XRayLuminosityInRestframeWithoutRecentAGNHeatingCoreExcision",
+            3,
+            np.float64,
+            "erg/s",
+            "Total rest-frame Xray luminosity in three bands. Excludes gas that was recently heated by AGN. Excludes gas in the inner {core_excision}",
+            "gas",
+            "DMantissa9",
+            False, # TODO: add (FLAMINGO) particle properties required to compute property
         ),
         "Xrayphlum": (
             "XRayPhotonLuminosity",
@@ -1623,7 +1656,7 @@
             "Total observer-frame Xray photon luminosity in three bands.",
             "gas",
             "DMantissa9",
-            False,
+            False, # TODO: add (FLAMINGO) particle properties required to compute property
         ),
         "Xrayphlum_restframe": (
             "XRayPhotonLuminosityInRestframe",
@@ -1644,7 +1677,7 @@
             "Total observer-frame Xray photon luminosity in three bands. Exclude gas that was recently heated by AGN.",
             "gas",
             "DMantissa9",
-            False,
+            False, # TODO: add (FLAMINGO) particle properties required to compute property
         ),
         "Xrayphlum_restframe_no_agn": (
             "XRayPhotonLuminosityInRestframeWithoutRecentAGNHeating",
@@ -1669,7 +1702,87 @@
             "Total observer-frame Xray photon luminosity in three bands. Excludes gas in the inner {core_excision}",
             "gas",
             "DMantissa9",
-            False,
+            False, # TODO: add (FLAMINGO) particle properties required to compute property
+        ),
+        "Xrayphlum_restframe_core_excision": (
+            "XRayPhotonLuminosityCoreExcision",
+            3,
+            np.float64,
+            "1/s",
+            "Total rest-frame Xray photon luminosity in three bands. Excludes gas in the inner {core_excision}",
+            "gas",
+            "DMantissa9",
+            False, # TODO: add (FLAMINGO) particle properties required to compute property
+        ),
+        "Xrayphlum_no_agn_core_excision": (
+            "XRayPhotonLuminosityWithoutRecentAGNHeatingCoreExcision",
+            3,
+            np.float64,
+            "1/s",
+            "Total observer-frame Xray photon luminosity in three bands. Exclude gas that was recently heated by AGN. Excludes gas in the inner {core_excision}",
+            "gas",
+            "DMantissa9",
+            False, # TODO: add (FLAMINGO) particle properties required to compute property
+        ),
+        "Xrayphlum_restframe_no_agn_core_excision": (
+            "XRayPhotonLuminosityInRestframeWithoutRecentAGNHeatingCoreExcision",
+            3,
+            np.float64,
+            "1/s",
+            "Total rest-frame Xray photon luminosity in three bands. Exclude gas that was recently heated by AGN. Excludes gas in the inner {core_excision}",
+            "gas",
+            "DMantissa9",
+            False, # TODO: add (FLAMINGO) particle properties required to compute property
+        ),
+        "SpectroscopicLikeTemperature": (
+            "SpectroscopicLikeTemperature",
+            1,
+            np.float32,
+            "K",
+            "Spectroscopic-like gas temperature.",
+            "gas",
+            "FMantissa9",
+            False, # TODO: add (FLAMINGO) particle properties required to compute property
+        ),
+        "SpectroscopicLikeTemperature_no_agn": (
+            "SpectroscopicLikeTemperatureWithoutRecentAGNHeating",
+            1,
+            np.float32,
+            "K",
+            "Spectroscopic-like gas temperature. Exclude gas that was recently heated by AGN",
+            "gas",
+            "FMantissa9",
+            False, # TODO: add (FLAMINGO) particle properties required to compute property
+        ),
+        "SpectroscopicLikeTemperature_core_excision": (
+            "SpectroscopicLikeTemperatureCoreExcision",
+            1,
+            np.float32,
+            "K",
+            "Spectroscopic-like gas temperature. Excludes gas in the inner {core_excision}",
+            "gas",
+            "FMantissa9",
+            False, # TODO: add (FLAMINGO) particle properties required to compute property
+        ),
+        "SpectroscopicLikeTemperature_no_agn_core_excision": (
+            "SpectroscopicLikeTemperatureWithoutRecentAGNHeatingCoreExcision",
+            1,
+            np.float32,
+            "K",
+            "Spectroscopic-like gas temperature. Exclude gas that was recently heated by AGN. Excludes gas in the inner {core_excision}",
+            "gas",
+            "FMantissa9",
+            False, # TODO: add (FLAMINGO) particle properties required to compute property
+        ),
+        "Xrayphlum_core_excision": (
+            "XRayPhotonLuminosityCoreExcision",
+            3,
+            np.float64,
+            "1/s",
+            "Total observer-frame Xray photon luminosity in three bands. Excludes gas in the inner {core_excision}",
+            "gas",
+            "DMantissa9",
+            False, # TODO: add (FLAMINGO) particle properties required to compute property
         ),
         "Xrayphlum_restframe_core_excision": (
             "XRayPhotonLuminosityInRestframeCoreExcision",
@@ -1679,7 +1792,7 @@
             "Total rest-frame Xray photon luminosity in three bands. Excludes gas in the inner {core_excision}",
             "gas",
             "DMantissa9",
-            False,
+            False, # TODO: add (FLAMINGO) particle properties required to compute property
         ),
         "Xrayphlum_no_agn_core_excision": (
             "XRayPhotonLuminosityWithoutRecentAGNHeatingCoreExcision",
@@ -1689,7 +1802,7 @@
             "Total observer-frame Xray photon luminosity in three bands. Exclude gas that was recently heated by AGN. Excludes gas in the inner {core_excision}",
             "gas",
             "DMantissa9",
-            False,
+            False, # TODO: add (FLAMINGO) particle properties required to compute property
         ),
         "Xrayphlum_restframe_no_agn_core_excision": (
             "XRayPhotonLuminosityInRestframeWithoutRecentAGNHeatingCoreExcision",
@@ -1699,7 +1812,7 @@
             "Total rest-frame Xray photon luminosity in three bands. Exclude gas that was recently heated by AGN. Excludes gas in the inner {core_excision}",
             "gas",
             "DMantissa9",
-            False,
+            False, # TODO: add (FLAMINGO) particle properties required to compute property
         ),
         "SpectroscopicLikeTemperature": (
             "SpectroscopicLikeTemperature",
@@ -1709,7 +1822,7 @@
             "Spectroscopic-like gas temperature.",
             "gas",
             "FMantissa9",
-            False,
+            False, # TODO: add (FLAMINGO) particle properties required to compute property
         ),
         "SpectroscopicLikeTemperature_no_agn": (
             "SpectroscopicLikeTemperatureWithoutRecentAGNHeating",
@@ -1719,7 +1832,7 @@
             "Spectroscopic-like gas temperature. Exclude gas that was recently heated by AGN",
             "gas",
             "FMantissa9",
-            False,
+            False, # TODO: add (FLAMINGO) particle properties required to compute property
         ),
         "SpectroscopicLikeTemperature_core_excision": (
             "SpectroscopicLikeTemperatureCoreExcision",
@@ -1729,7 +1842,7 @@
             "Spectroscopic-like gas temperature. Excludes gas in the inner {core_excision}",
             "gas",
             "FMantissa9",
-            False,
+            False, # TODO: add (FLAMINGO) particle properties required to compute property
         ),
         "SpectroscopicLikeTemperature_no_agn_core_excision": (
             "SpectroscopicLikeTemperatureWithoutRecentAGNHeatingCoreExcision",
@@ -1739,7 +1852,7 @@
             "Spectroscopic-like gas temperature. Exclude gas that was recently heated by AGN. Excludes gas in the inner {core_excision}",
             "gas",
             "FMantissa9",
-            False,
+            False, # TODO: add (FLAMINGO) particle properties required to compute property
         ),
         "com": (
             "CentreOfMass",
@@ -2349,21 +2462,6 @@
                 "PartType4/IronMassFractionsFromSNIa",
             ],
         ),
-        "LinearMassWeightedIronFromSNIaOverHydrogenOfStars": (
-            "LinearMassWeightedIronFromSNIaOverHydrogenOfStars",
-            1,
-            np.float32,
-            "Msun",
-            "Sum of the iron over hydrogen ratio of stars, multiplied with the stellar mass, where only iron from SNIa is included.",
-            "star",
-            "FMantissa9",
-            False,
-            [
-                "PartType4/Masses",
-                "PartType4/ElementMassFractions",
-                "PartType4/IronMassFractionsFromSNIa",
-            ],
-        ),
         "SOAPSubhaloRankByBoundMass": (
             "SubhaloRankByBoundMass",
             1,
@@ -2373,6 +2471,21 @@
             "SOAP",
             "None",
             True,
+        ),
+        "LinearMassWeightedIronFromSNIaOverHydrogenOfStars": (
+            "LinearMassWeightedIronFromSNIaOverHydrogenOfStars",
+            1,
+            np.float32,
+            "Msun",
+            "Sum of the iron over hydrogen ratio of stars, multiplied with the stellar mass, where only iron from SNIa is included.",
+            "star",
+            "FMantissa9",
+            False,
+            [
+                "PartType4/Masses",
+                "PartType4/ElementMassFractions",
+                "PartType4/IronMassFractionsFromSNIa",
+            ],
         ),
     }
 
@@ -2383,7 +2496,6 @@
         vrname[2:] for vrname in full_property_list.keys() if vrname.startswith("VR")
     ]
 
-<<<<<<< HEAD
     # halo properties derived from other properties by SOAP
     soap_properties = [
         soapname[4:]
@@ -2391,8 +2503,6 @@
         if soapname.startswith("SOAP")
     ]
 
-    def get_footnotes(self, name):
-=======
     # object member variables
     properties: Dict[str, Dict]
     footnotes: List[str]
@@ -2402,7 +2512,6 @@
         List all of the footnotes for a particular property. Returns an empty
         string for properties that have no footnotes.
         """
->>>>>>> e1cd99c1
         footnotes = []
         for fnote in self.explanation.keys():
             names = self.explanation[fnote]
@@ -2444,10 +2553,7 @@
                 prop_cat,
                 prop_comp,
                 prop_dmo,
-<<<<<<< HEAD
-=======
                 prop_partprops,
->>>>>>> e1cd99c1
             ),
         ) in enumerate(props):
             prop_units = (
@@ -2671,8 +2777,6 @@
 
 
 if __name__ == "__main__":
-<<<<<<< HEAD
-=======
     """
     Standalone script execution:
     Create a PropertyTable object will all the properties from all the halo
@@ -2684,7 +2788,6 @@
     # get all the halo types
     # we only import them here to avoid circular imports when this script is
     # imported from another script
->>>>>>> e1cd99c1
     from aperture_properties import ExclusiveSphereProperties, InclusiveSphereProperties
     from projected_aperture_properties import ProjectedApertureProperties
     from SO_properties import CoreExcisedSOProperties
