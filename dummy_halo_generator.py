--- conflicted
+++ resolved
@@ -746,8 +746,6 @@
             semf[:, 8] = 0.002 * np.random.random(Ngas)
             data["PartType0"]["SmoothedElementMassFractions"] = unyt.unyt_array(
                 semf, dtype=np.float32, units=unyt.dimensionless, registry=reg
-<<<<<<< HEAD
-=======
             )
             data["PartType0"]["ElementMassFractionsDiffuse"] = data["PartType0"][
                 "SmoothedElementMassFractions"
@@ -766,7 +764,6 @@
             specfrac[:, 9] = 2.14e-5 * np.random.random()
             data["PartType0"]["SpeciesFractions"] = unyt.unyt_array(
                 specfrac, dtype=np.float32, units=unyt.dimensionless, registry=reg
->>>>>>> e1cd99c1
             )
             # negative StarFormationRates are actually scale factors, again
             # limited by the highest value at z=0.1
@@ -874,8 +871,6 @@
             semf[:, 8] = 0.002 * np.random.random(Nstar)
             data["PartType4"]["SmoothedElementMassFractions"] = unyt.unyt_array(
                 semf, dtype=np.float32, units=unyt.dimensionless, registry=reg
-<<<<<<< HEAD
-=======
             )
             data["PartType4"]["IronMassFractionsFromSNIa"] = data["PartType4"][
                 "SmoothedElementMassFractions"
@@ -885,7 +880,6 @@
                 dtype=np.float64,
                 units="1/snap_time",
                 registry=reg,
->>>>>>> e1cd99c1
             )
             data["PartType4"]["Velocities"] = vs[star_mask]
 
