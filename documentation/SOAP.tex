--- conflicted
+++ resolved
@@ -304,13 +304,10 @@
   SOAP is run.
 \end{enumerate}
 
-<<<<<<< HEAD
-=======
 The GroupNr values stored here are zero based array indexes into the
 full subhalo catalogue, and not the subhalo's IDs. For example the first group
 in the VELOCIraptor catalogue has GroupNr=0 and ID=1.
 
->>>>>>> 502213ea
 The script `make\_virtual\_snapshot.py` will combine snapshot and group membership files
 into a single virtual snapshot file. This virtual file can be read by swiftsimio and 
 gadgetviewer to provide halo membership information alongside other particle properties.
