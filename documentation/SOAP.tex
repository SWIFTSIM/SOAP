--- conflicted
+++ resolved
@@ -75,19 +75,11 @@
 
 \begin{longtable}{llcp{6cm}}
  & Name & Inclusive? & Variations \\
-<<<<<<< HEAD
 \hline{}SH & \verb+BoundSubhaloProperties+ & \ding{53} & - \\
 ES & \verb+ExclusiveSphere/XXXkpc+ & \ding{53} & \variationsES \\
 IS & \verb+InclusiveSphere/XXXkpc+ & \ding{51} & \variationsIS \\
 EP & \verb+ProjectedAperture/XXXkpc/projP+ & \ding{53} & \variationsEP \\
 SO & \verb+SO/XXX+ & \ding{51} & \variationsSO \\
-=======
-\hline{}SH & \verb+BoundSubhalo+ & \ding{53} & - \\
-ES & \verb+ExclusiveSphere/XXXkpc+ & \ding{53} & 30, 50, 100, 300, 500, 1000, 3000 kpc \\
-IS & \verb+InclusiveSphere/XXXkpc+ & \ding{51} & 30, 50, 100, 300, 500, 1000, 3000 kpc \\
-EP & \verb+ProjectedAperture/XXXkpc/projP+ & \ding{53} & 10, 30, 50, 100 kpc \\
-SO & \verb+SO/XXX+ & \ding{51} & 200 mean, (50, 100, 200, 500, 1000, 2500) crit, 5$\times{}$500 crit \\
->>>>>>> fb0fa50d
 - & \verb+InputHalos/+ & - & Directly copied from halo catalogue \\
 - & \verb+SOAP/+ & - & Computed from other halo properties \\
 \end{longtable}
