--- conflicted
+++ resolved
@@ -1403,15 +1403,11 @@
                             assert (
                                 projected_aperture[projname][name].shape == val.shape
                             ), f"Attempting to store {name} with wrong dimensions"
-<<<<<<< HEAD
-                            if unit == "dimensionless":
+                            if unit == unyt.Unit("dimensionless"):
                                 if hasattr(val, "units"):
                                     assert (
                                         val.units == unyt.dimensionless
                                     ), f'{name} is not dimensionless'
-=======
-                            if unit == unyt.Unit("dimensionless"):
->>>>>>> fc37ec48
                                 projected_aperture[projname][name] = unyt.unyt_array(
                                     val.astype(dtype),
                                     dtype=dtype,
