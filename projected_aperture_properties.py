--- conflicted
+++ resolved
@@ -1308,7 +1308,6 @@
         The halo_result dictionary is updated with the properties computed by this function.
         """
 
-        # This function call requires that 200_crit properties have been calculated
         do_calculation = self.category_filter.get_do_calculation(halo_result)
         registry = input_halo['cofp'].units.registry
 
@@ -1341,28 +1340,6 @@
                 projected_aperture[projname][name] = unyt.unyt_array(
                     val, dtype=dtype, units=unit, registry=registry
                 )
-<<<<<<< HEAD
-                if do_calculation[category]:
-                    val = getattr(proj_part_props, name)
-                    if val is not None:
-                        assert (
-                            projected_aperture[name].shape == val.shape
-                        ), f"Attempting to store {name} with wrong dimensions"
-                        if unit == "dimensionless":
-                            if hasattr(val, "units"):
-                                assert (
-                                    val.units == unyt.dimensionless
-                                ), f'{name} is not dimensionless'
-                            projected_aperture[name] = unyt.unyt_array(
-                                val.astype(dtype),
-                                dtype=dtype,
-                                units=unit,
-                                registry=registry,
-                            )
-                        else:
-                            projected_aperture[name] += val
-=======
->>>>>>> 19328566
 
         # Determine whether to skip halo
         if do_calculation[self.halo_filter]:
@@ -1402,6 +1379,10 @@
                                 projected_aperture[projname][name].shape == val.shape
                             ), f"Attempting to store {name} with wrong dimensions"
                             if unit == "dimensionless":
+                                if hasattr(val, "units"):
+                                    assert (
+                                        val.units == unyt.dimensionless
+                                    ), f'{name} is not dimensionless'
                                 projected_aperture[projname][name] = unyt.unyt_array(
                                     val.astype(dtype),
                                     dtype=dtype,
