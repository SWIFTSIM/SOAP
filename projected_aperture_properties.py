--- conflicted
+++ resolved
@@ -609,23 +609,19 @@
         )
 
     @lazy_property
-<<<<<<< HEAD
+    def ReducedProjectedGasInertiaTensor(self):
+        if self.Mgas == 0:
+            return None
+        return get_reduced_projected_inertia_tensor(
+            self.proj_mass_gas, self.proj_pos_gas, self.iproj
+        )
+
+    @lazy_property
     def dm_mass_fraction(self) -> unyt.unyt_array:
         """
         Fractional mass of DM particles. See the documentation of mass_fraction
         for the rationale behind this.
         """
-=======
-    def ReducedProjectedGasInertiaTensor(self):
-        if self.Mgas == 0:
-            return None
-        return get_reduced_projected_inertia_tensor(
-            self.proj_mass_gas, self.proj_pos_gas, self.iproj
-        )
-
-    @lazy_property
-    def dm_mass_fraction(self):
->>>>>>> fb3ccad4
         if self.Mdm == 0:
             return None
         return self.proj_mass_dm / self.Mdm
@@ -678,12 +674,6 @@
         )
 
     @lazy_property
-<<<<<<< HEAD
-    def ProjectedBaryonInertiaTensor(self) -> unyt.unyt_array:
-        """
-        Inertia tensor o of the baryons (gas + stars) in projection.
-        """
-=======
     def ReducedProjectedStellarInertiaTensor(self):
         if self.Mstar == 0:
             return None
@@ -692,8 +682,10 @@
         )
 
     @lazy_property
-    def ProjectedBaryonInertiaTensor(self):
->>>>>>> fb3ccad4
+    def ProjectedBaryonInertiaTensor(self) -> unyt.unyt_array:
+        """
+        Inertia tensor of the baryons (gas + stars) in projection.
+        """
         if self.Mbaryons == 0:
             return None
         return get_projected_inertia_tensor(
@@ -701,23 +693,19 @@
         )
 
     @lazy_property
-<<<<<<< HEAD
+    def ReducedProjectedBaryonInertiaTensor(self):
+        if self.Mbaryons == 0:
+            return None
+        return get_reduced_projected_inertia_tensor(
+            self.proj_mass_baryons, self.proj_pos_baryons, self.iproj
+        )
+
+    @lazy_property
     def gas_mask_all(self) -> NDArray[bool]:
         """
         Mask for masking out gas particles in raw PartType0 arrays.
         This is the mask that masks out unbound particles.
         """
-=======
-    def ReducedProjectedBaryonInertiaTensor(self):
-        if self.Mbaryons == 0:
-            return None
-        return get_reduced_projected_inertia_tensor(
-            self.proj_mass_baryons, self.proj_pos_baryons, self.iproj
-        )
-
-    @lazy_property
-    def gas_mask_all(self):
->>>>>>> fb3ccad4
         if self.Ngas == 0:
             return None
         return self.part_props.get_dataset("PartType0/GroupNr_bound") == self.index
@@ -1125,7 +1113,6 @@
             "ProjectedGasInertiaTensor",
             "ProjectedStellarInertiaTensor",
             "ProjectedBaryonInertiaTensor",
-<<<<<<< HEAD
             "HydrogenMass",
             "HeliumMass",
             "MolecularHydrogenMass",
@@ -1136,11 +1123,9 @@
             "starmetalfrac",
             "gasmetalfrac",
             "gasmetalfrac_SF",
-=======
             "ReducedProjectedGasInertiaTensor",
             "ReducedProjectedStellarInertiaTensor",
             "ReducedProjectedBaryonInertiaTensor",
->>>>>>> fb3ccad4
         ]
     ]
 
