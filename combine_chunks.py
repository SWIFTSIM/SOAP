#!/bin/env python

import socket
import time
import numpy as np
import h5py
from mpi4py import MPI

import virgo.mpi.parallel_hdf5 as phdf5
import virgo.mpi.parallel_sort as psort
from virgo.util.partial_formatter import PartialFormatter

from subhalo_rank import compute_subhalo_rank
import swift_units
from mpi_timer import MPITimer
from property_table import PropertyTable


def sub_snapnum(filename, snapnum):
    """
    Substitute the snapshot number into a filename format string
    without substituting the file number.
    """
    from virgo.util.partial_formatter import PartialFormatter
    pf = PartialFormatter()
    filename = pf.format(filename, snap_nr=snapnum, file_nr=None)    
    return filename


def combine_chunks(
    args,
    cellgrid,
    halo_prop_list,
    scratch_file_format,
    ref_metadata,
    nr_chunks,
    comm_world,
    category_filter,
    recently_heated_gas_filter,
):
    """
    Combine the per-chunk output files into a single, sorted output
    """

    # Open the per-chunk scratch files
    scratch_file = phdf5.MultiFile(
        scratch_file_format, file_idx=range(nr_chunks), comm=comm_world
    )

    # Determine units of halo centres:
    # ref_metadata is a list of (name, dimensions, units, description) for each property.
    cofp_metadata = [rm for rm in ref_metadata if rm[0] == "InputHalos/HaloCentre"][0]
    cofp_units = cofp_metadata[2]
    
    # Sort halos based on what cell their centre is in
    with MPITimer("Establishing ordering of halos based on SWIFT cell structure", comm_world):
        halo_cofp = scratch_file.read('InputHalos/HaloCentre') * cofp_units
        cell_indices = (halo_cofp // cellgrid.cell_size).value.astype('int64')
        assert cellgrid.dimension[0] >= cellgrid.dimension[1] >= cellgrid.dimension[2]
        sort_hash = cell_indices[:, 0] * cellgrid.dimension[0] ** 2
        sort_hash += cell_indices[:, 1] * cellgrid.dimension[1]
        sort_hash += cell_indices[:, 2]
        order = psort.parallel_sort(sort_hash, return_index=True, comm=comm_world)
        del halo_cofp

        # Calculate local count of halos in each cell, and combine on rank 0
        local_cell_counts = np.bincount(sort_hash, minlength=cellgrid.nr_cells[0]).astype('int64')
        assert local_cell_counts.shape[0] == np.prod(cellgrid.dimension)
        cell_counts = comm_world.reduce(local_cell_counts)

    # Determine total number of halos
    total_nr_halos = comm_world.allreduce(len(order))

    # Get metadata for derived quantities: these don't exist in the chunk
    # output but will be computed by combining other halo properties.
    soap_metadata = []
    for soapkey in PropertyTable.soap_properties:
        props = PropertyTable.full_property_list[f"{soapkey}"]
        name = f"SOAP/{soapkey}"
        size = props[1]
        if size == 1:
            # Scalar quantity
            size = ()
        else:
            # Vector quantity
            size = (size,)
        dtype = props[2]
        unit = cellgrid.get_unit(props[3])
        description = props[4]
        physical = props[9]
        a_exponent = props[10]
        if not physical:
            unit = unit * cellgrid.get_unit('a') ** a_exponent
        soap_metadata.append((name, size, unit, dtype, description, physical, a_exponent))

    # Add metadata for FOF properties
    fof_metadata = []
    if (args.fof_group_filename != '') and (args.halo_format == 'HBTplus'):
        for fofkey in ['Centres', 'Masses', 'Sizes']:
            props = PropertyTable.full_property_list[f"FOF/{fofkey}"]
            name = f"InputHalos/FOF/{fofkey}"
            size = props[1]
            if size == 1:
                # Scalar quantity
                size = ()
            else:
                # Vector quantity
                size = (size,)
            dtype = props[2]
            unit = cellgrid.get_unit(props[3])
            description = props[4]
            physical = props[9]
            a_exponent = props[10]
            if not physical:
                unit = unit * cellgrid.get_unit('a') ** a_exponent
            fof_metadata.append((name, size, unit, dtype, description, physical, a_exponent))

    # First MPI rank sets up the output file
    with MPITimer("Creating output file", comm_world):
        output_file = sub_snapnum(args.output_file, args.snapshot_nr)
        if comm_world.Get_rank() == 0:
            # Create the file
            outfile = h5py.File(output_file, "w")

            # Write parameters
            params = outfile.create_group("Parameters")
            params.attrs["swift_filename"] = args.swift_filename
            params.attrs["halo_basename"] = args.halo_basename
            params.attrs["halo_format"] = args.halo_format
            params.attrs["snapshot_nr"] = args.snapshot_nr
            params.attrs["centrals_only"] = 0 if args.centrals_only == False else 1
            calc_names = sorted([hp.name for hp in halo_prop_list])
            params.attrs["calculations"] = calc_names
            params.attrs["halo_indices"] = (
                args.halo_indices if args.halo_indices is not None else np.ndarray(0, dtype=int)
            )
            recently_heated_gas_metadata = recently_heated_gas_filter.get_metadata()
            recently_heated_gas_params = params.create_group("RecentlyHeatedGasFilter")
            for at, val in recently_heated_gas_metadata.items():
                recently_heated_gas_params.attrs[at] = val

            # Write code information
            code = outfile.create_group('Code')
            code.attrs["Code"] = 'SOAP'
            code.attrs["git_hash"] = args.git_hash

            # Copy swift metadata
            params = cellgrid.copy_swift_metadata(outfile)

            # Generate header
            header = outfile.create_group('Header')
            for attr in [
                    'BoxSize',
                    'Dimension',
                    'NumPartTypes',
                    'Redshift',
                    'RunName',
                    'Scale-factor',
                ]:
                header.attrs[attr] = cellgrid.swift_header_group[attr]
            header.attrs['Code'] = 'SOAP'
            header.attrs['Dimension'] = cellgrid.swift_header_group['Dimension']
            header.attrs['NumFilesPerSnapshot'] = np.array([1], dtype='int32')
            header.attrs['NumSubhalos_ThisFile'] = np.array([total_nr_halos], dtype='int32')
            header.attrs['NumSubhalos_Total'] = np.array([total_nr_halos], dtype='int32')
            n_part_type = cellgrid.swift_header_group['NumPartTypes'][0]
            header.attrs['NumPart_ThisFile'] = np.zeros(n_part_type, dtype='int32')
            header.attrs['NumPart_Total'] = np.zeros(n_part_type, dtype='uint32')
            header.attrs['NumPart_Total_Highword'] = np.zeros(n_part_type, dtype='uint32')
            header.attrs['OutputType'] = 'SOAP'
            snapshot_date = time.strftime("%H:%M:%S %Y-%m-%d GMT", time.gmtime())
            header.attrs['SnapshotDate'] = snapshot_date
            header.attrs['System'] = socket.gethostname()
            header.attrs['ThisFile'] = np.array([0], dtype='int32')

            # Write cosmology
            cosmo = outfile.create_group("Cosmology")
            for name, value in cellgrid.cosmology.items():
                cosmo.attrs[name] = [value]

            # Write units
            units = outfile.create_group("Units")
            for name, value in cellgrid.swift_units_group.items():
                units.attrs[name] = [value]

            # Write physical constants
            const = outfile.create_group("PhysicalConstants")
            const = const.create_group("CGS")
            for name, value in cellgrid.constants.items():
                const.attrs[name] = [value]

            # Write cell information
            cells = outfile.create_group("Cells")
            cells_metadata = cells.create_group("Meta-data")
            cells_metadata.attrs['dimension'] = cellgrid.dimension
            cells_metadata.attrs['nr_cells'] = cellgrid.nr_cells
            cell_size = cellgrid.cell_size.to('snap_length').value
            cells_metadata.attrs['size'] = cell_size
            cells.create_dataset('Centres', data=cellgrid.cell_centres)
            cells.create_dataset('Counts/Subhalos', data=cell_counts)
            cells.create_dataset(
                'Files/Subhalos', data=np.zeros(cellgrid.nr_cells[0], dtype='int32')
            )
            cell_offsets = np.cumsum(cell_counts) - cell_counts
            cells.create_dataset('OffsetsInFile/Subhalos', data=cell_offsets)

            # Create datasets for all halo properties
            for metadata in ref_metadata + soap_metadata + fof_metadata:
                name, size, unit, dtype, description, physical, a_exponent = metadata
                if description == 'No description available':
                    print(f'{name} not found in property table')
                shape = (total_nr_halos,) + size
                dataset = outfile.create_dataset(
                    name, shape=shape, dtype=dtype, fillvalue=None
                )
                # Add units and description
                attrs = swift_units.attributes_from_units(unit, physical, a_exponent)
                attrs["Description"] = description
                mask_metadata = category_filter.get_filter_metadata_for_property(name)
                attrs.update(mask_metadata)
                compression_metadata = category_filter.get_compression_metadata(name)
                attrs.update(compression_metadata)
                for attr_name, attr_value in attrs.items():
                    dataset.attrs[attr_name] = attr_value

<<<<<<< HEAD
            # Save the names of the groups containing the data
            subhalo_types = set()
            for metadata in ref_metadata + soap_metadata + fof_metadata:
                # Remove property name from full hdf5 path
                group_name = '/'.join(metadata[0].split('/')[:-1])
                subhalo_types.add(group_name)
            header.attrs['SubhaloTypes'] = list(subhalo_types)
=======
            # Save masks for each halo variation
            for halo_prop in halo_prop_list:
                for attr_name, attr_value in halo_prop.mask_metadata.items():
                    outfile[halo_prop.group_name].attrs[attr_name] = attr_value

>>>>>>> 370dec77
            outfile.close()
    comm_world.barrier()

    # Reopen the output file in parallel mode
    outfile = h5py.File(output_file, "r+", driver="mpio", comm=comm_world)

    # Certain properties need to be kept for calculating the SOAP properties
    subhalo_rank_props = {
        'VR': ("InputHalos/VR/ID", "BoundSubhalo/TotalMass", "InputHalos/VR/HostHaloID"),
        'HBTplus': ("InputHalos/HBTplus/HostFOFId", "BoundSubhalo/TotalMass", "InputHalos/HBTplus/TrackId"),
    }.get(args.halo_format, ())
    host_halo_index_props = {
        'VR': ("InputHalos/VR/ID", "InputHalos/VR/HostHaloID"),
        'HBTplus': ("InputHalos/HBTplus/HostFOFId", "InputHalos/IsCentral"),
    }.get(args.halo_format, ())
    fof_props = {
        'HBTplus': ("InputHalos/HBTplus/HostFOFId", "InputHalos/IsCentral"),
    }.get(args.halo_format, ())
    props_to_keep = set((*subhalo_rank_props, *host_halo_index_props, *fof_props))
    # Also keep M200c for calculating reduced_snapshot flag
    if 'reduced_snapshots' in args.calculations:
        props_to_keep.add('SO/200_crit/TotalMass')
    props_kept = {}

    with MPITimer("Writing output properties", comm_world):
        # Loop over halo properties, a few at a time
        total_nr_props = len(ref_metadata)
        props_per_iteration = min(
            total_nr_props, 100
        )  # TODO: how to choose this number?
        for i1 in range(0, total_nr_props, props_per_iteration):
            i2 = min(i1 + props_per_iteration, total_nr_props)

            # Find the properties to reorder on this iteration
            names = [metadata[0] for metadata in ref_metadata[i1:i2]]

            # Read in and reorder the properties
            data = scratch_file.read(names)
            for name in names:
                data[name] = psort.fetch_elements(data[name], order, comm=comm_world)

            # Keep a reference to any arrays we'll need later
            for name in names:
                if name in props_to_keep:
                    props_kept[name] = data[name]

            # Write these properties to the output file
            for name in names:
                phdf5.collective_write(
                    outfile, name, data[name], create_dataset=False, comm=comm_world
                )

            del data

    # Save the properties from the FOF catalogues
    if fof_metadata:
        # Extract units from FOF file
        if comm_world.Get_rank() == 0:
            with h5py.File(args.fof_group_filename.format(file_nr=0, snap_nr= args.snapshot_nr), "r") as fof_file:
                fof_reg = swift_units.unit_registry_from_snapshot(fof_file)
                fof_com_unit = swift_units.units_from_attributes(dict(fof_file['Groups/Centres'].attrs), fof_reg)
                fof_mass_unit = swift_units.units_from_attributes(dict(fof_file['Groups/Masses'].attrs), fof_reg)
        else:
            fof_reg = None
            fof_com_unit = None
            fof_mass_unit = None
        (fof_reg, fof_com_unit, fof_mass_unit) = comm_world.bcast((fof_reg, fof_com_unit, fof_mass_unit))
            
        # Open file in parallel
        pf = PartialFormatter()
        fof_filename = pf.format(args.fof_group_filename, snap_nr=args.snapshot_nr, file_nr=None)
        fof_file = phdf5.MultiFile(
            fof_filename, file_nr_attr=("Header", "NumFilesPerSnapshot"), comm=comm_world
        )

        # Save data only for central halos which are not hostless
        keep = (props_kept["InputHalos/IsCentral"] == 1) & (props_kept["InputHalos/HBTplus/HostFOFId"] != -1)
        fof_ids = props_kept["InputHalos/HBTplus/HostFOFId"][keep]
        indices = psort.parallel_match(fof_ids, fof_file.read('Groups/GroupIDs'), comm=comm_world)
        # Assert that a FOF group has been found for all subhalos which should have one
        assert np.all(indices >= 0)

        fof_com = np.zeros((keep.shape[0], 3), dtype=np.float64)
        fof_com[keep] = psort.fetch_elements(fof_file.read('Groups/Centres'), indices, comm=comm_world)
        props = PropertyTable.full_property_list[f"FOF/Centres"]
        fof_com = (fof_com * fof_com_unit).to(cellgrid.get_unit(props[3]))
        phdf5.collective_write(outfile, "InputHalos/FOF/Centres", fof_com, create_dataset=False, comm=comm_world)

        fof_mass = np.zeros(keep.shape[0], dtype=np.float64)
        fof_mass[keep] = psort.fetch_elements(fof_file.read('Groups/Masses'), indices, comm=comm_world)
        props = PropertyTable.full_property_list[f"FOF/Masses"]
        fof_mass = (fof_mass * fof_mass_unit).to(cellgrid.get_unit(props[3]))
        phdf5.collective_write(outfile, "InputHalos/FOF/Masses", fof_mass, create_dataset=False, comm=comm_world)

        fof_size = np.zeros(keep.shape[0], dtype=np.int64)
        fof_size[keep] = psort.fetch_elements(fof_file.read('Groups/Sizes'), indices, comm=comm_world)
        phdf5.collective_write(outfile, "InputHalos/FOF/Sizes", fof_size, create_dataset=False, comm=comm_world)

    # Calculate the index in the SOAP output of the host field halo (VR) or the central subhalo of the host FOF group (HBTplus)
    if len(host_halo_index_props) > 0:
        with MPITimer("Calculate and write host index of each satellite", comm_world):
            if args.halo_format == 'VR':
                sat_mask = props_kept["InputHalos/VR/HostHaloID"] != -1
                host_ids = props_kept["InputHalos/VR/HostHaloID"][sat_mask]
                # If we run on an incomplete catalogue (e.g. for testing) some satellites will have an index == -1
                indices = psort.parallel_match(host_ids, props_kept["InputHalos/VR/ID"], comm=comm_world)
                host_halo_index = -1 * np.ones(sat_mask.shape[0], dtype=np.int64)
                host_halo_index[sat_mask] = indices
            elif args.halo_format == 'HBTplus':
                # Create array where FOF IDs are only set for centrals, so we can match to it
                cen_fof_id = props_kept["InputHalos/HBTplus/HostFOFId"].copy()
                sat_mask = props_kept["InputHalos/IsCentral"] == 0
                cen_fof_id[sat_mask] = -1
                host_ids = props_kept["InputHalos/HBTplus/HostFOFId"][sat_mask]
                # If we run on an incomplete catalogue (e.g. for testing) some satellites will have an index == -1
                indices = psort.parallel_match(host_ids, cen_fof_id, comm=comm_world)
                host_halo_index = -1 * np.ones(sat_mask.shape[0], dtype=np.int64)
                host_halo_index[sat_mask] = indices
    else:
        # Set default value
        host_halo_index = -1 * np.ones(order.shape[0], dtype=np.int64)
        if comm_world.Get_rank() == 0:
            print('Not calculating host halo index')
    phdf5.collective_write(
        outfile,
        "SOAP/HostHaloIndex",
        host_halo_index,
        create_dataset=False,
        comm=comm_world,
    )

    # Now write out subhalo ranking by mass within host halos, if we have all the required quantities.
    if len(subhalo_rank_props) > 0:
        with MPITimer("Calculate and write subhalo ranking by mass", comm_world):
            if args.halo_format == 'VR':
                # Set field halos to be their own host (VR sets hostid=-1 in this case)
                field = props_kept["InputHalos/VR/HostHaloID"] < 0
                host_id = props_kept["InputHalos/VR/HostHaloID"].copy() # avoid modifying input
                host_id[field] = props_kept["InputHalos/VR/ID"][field]
            elif args.halo_format == 'HBTplus':
                # Set hostless halos to have a unique FOF group by using -TrackId
                hostless = props_kept["InputHalos/HBTplus/HostFOFId"] < 0
                host_id = props_kept["InputHalos/HBTplus/HostFOFId"].copy()
                host_id[hostless] = -props_kept["InputHalos/HBTplus/TrackId"][hostless]
            subhalo_rank = compute_subhalo_rank(
                host_id,
                props_kept["BoundSubhalo/TotalMass"],
                comm_world,
            )
    else:
        # Set default value
        subhalo_rank = -1 * np.ones(order.shape[0], dtype=np.int32)
        if comm_world.Get_rank() == 0:
            print('Not calculating subhalo ranking by mass')
    phdf5.collective_write(
        outfile,
        "SOAP/SubhaloRankByBoundMass",
        subhalo_rank,
        create_dataset=False,
        comm=comm_world,
    )

    if ('reduced_snapshots' in args.calculations) and ('SO/200_crit/TotalMass' in props_kept):
        with MPITimer("Calculate and write reduced snapshot membership", comm_world):
            # Load parameters. We create mass bins with the lower limit of the smallest mass bin
            # given by "min_halo_mass". The size of the bins is set by "halo_bin_size_dex".
            # For each bin we keep at most "halos_per_bin" objects.
            halos_per_bin = int(args.calculations['reduced_snapshots']['halos_per_bin'])
            halo_bin_size = float(args.calculations['reduced_snapshots']['halo_bin_size_dex'])
            min_mass = np.log10(float(args.calculations['reduced_snapshots']['min_halo_mass']))

            # Load masses and convert to Msun
            mass_metadata = [metadata for metadata in ref_metadata if metadata[0] == 'SO/200_crit/TotalMass']
            mass_unit = cellgrid.get_unit(mass_metadata[0][2])
            mass = (props_kept['SO/200_crit/TotalMass'] * mass_unit).to('Msun').value

            # Determine mass bins
            local_max_mass = np.max(mass) if mass.shape[0] else 0
            max_mass = comm_world.allreduce(local_max_mass, MPI.MAX)
            max_mass = np.log10(max_mass) + halo_bin_size
            bins = 10**np.arange(min_mass, max_mass, halo_bin_size)

            # Determine how many halos each rank should keep
            np.random.seed(0)
            n_halo_local, _ = np.histogram(mass, bins=bins)
            n_halo = np.array(comm_world.gather(n_halo_local))
            if comm_world.Get_rank() == 0:
                n_keep = n_halo.copy()
                n_halo_total = np.sum(n_halo, axis=0)
                for i_bin in range(bins.shape[0]-1):
                    # Keep all halos in this bin
                    if n_halo_total[i_bin] <= halos_per_bin:
                        continue
                    # Add halos to a random rank until we have enough
                    n_keep[:, i_bin] = 0
                    p_keep = n_halo[:, i_bin] / n_halo_total[i_bin]
                    while np.sum(n_keep[:, i_bin]) < halos_per_bin:
                        i_rank = np.random.choice(comm_world.Get_size(), p=p_keep)
                        if n_keep[i_rank, i_bin] < n_halo[i_rank, i_bin]:
                            n_keep[i_rank, i_bin] += 1
            else:
                n_keep = None
            n_keep = comm_world.bcast(n_keep)[comm_world.Get_rank()]

            # Each rank determines which halos to keep
            reduced_snapshot = np.zeros(order.shape[0], dtype=np.int32)
            for i_bin in range(bins.shape[0]-1):
                mask = (bins[i_bin] < mass) & (mass < bins[i_bin+1])
                idx = np.where(mask)[0]
                assert n_keep[i_bin] <= np.sum(mask)
                keep_idx = np.random.choice(idx, size=n_keep[i_bin], replace=False)
                reduced_snapshot[keep_idx] = 1
    else:
        # Set default value
        reduced_snapshot = np.zeros(order.shape[0], dtype=np.int32)
        if comm_world.Get_rank() == 0:
            print('Not calculating reduced snapshot membership')
    phdf5.collective_write(
        outfile,
        "SOAP/IncludedInReducedSnapshot",
        reduced_snapshot,
        create_dataset=False,
        comm=comm_world,
    )

    # Done.
    outfile.close()<|MERGE_RESOLUTION|>--- conflicted
+++ resolved
@@ -223,7 +223,6 @@
                 for attr_name, attr_value in attrs.items():
                     dataset.attrs[attr_name] = attr_value
 
-<<<<<<< HEAD
             # Save the names of the groups containing the data
             subhalo_types = set()
             for metadata in ref_metadata + soap_metadata + fof_metadata:
@@ -231,13 +230,12 @@
                 group_name = '/'.join(metadata[0].split('/')[:-1])
                 subhalo_types.add(group_name)
             header.attrs['SubhaloTypes'] = list(subhalo_types)
-=======
+
             # Save masks for each halo variation
             for halo_prop in halo_prop_list:
                 for attr_name, attr_value in halo_prop.mask_metadata.items():
                     outfile[halo_prop.group_name].attrs[attr_name] = attr_value
 
->>>>>>> 370dec77
             outfile.close()
     comm_world.barrier()
 
