--- conflicted
+++ resolved
@@ -1,13 +1,10 @@
 #!/bin/env python
 
-<<<<<<< HEAD
-=======
 import os.path
 import threading
 
 from mpi4py import MPI
 import h5py
->>>>>>> 58a9dbb7
 import numpy as np
 import unyt
 
