#!/bin/env python

"""
subhalo_properties.py

Halo properties for VR subhalo groups.

Subhalos are identified by VR as substructures of 3D FOF groups. They are found
by first running a 3D FOF algorithm and then subdividing the resulting 3D FOF
groups using a 6D phase space FOF algorithm. The 6D FOF subhalo groups come in
two flavours: a version that includes all the particles within the 6D FOF group
(simply called the FOFSubhalo), and a version that only includes the particles
that are also gravitationally bound to the subhalo (the BoundSubhalo). The union
of all the FOFSubhalo groups is the original 3D FOF group (which can be useful
to recover e.g. the FOF mass or CoM of the 3D FOF group).

Note that all the membership information used to determine which particles are
a member of the FOFSubhalo and the BoundSubhalo comes directly from VR, i.e. we
do not perform any FOF algorithm or boundedness calculation in SOAP.

Just like the other HaloProperty implementations, the calculation of the
properties is done lazily: only calculations that are actually needed are
performed. See aperture_properties.py for a fully documented example.
"""

import numpy as np
import unyt

from halo_properties import HaloProperty
from dataset_names import mass_dataset
from half_mass_radius import get_half_mass_radius
from kinematic_properties import (
    get_angular_momentum,
    get_angular_momentum_and_kappa_corot,
    get_vmax,
    get_inertia_tensor,
    get_velocity_dispersion_matrix,
)
from recently_heated_gas_filter import RecentlyHeatedGasFilter
from stellar_age_calculator import StellarAgeCalculator
from property_table import PropertyTable
from lazy_properties import lazy_property
from category_filter import CategoryFilter
from parameter_file import ParameterFile
from snapshot_datasets import SnapshotDatasets
from swift_cells import SWIFTCellGrid

from typing import Dict, List
from numpy.typing import NDArray


class SubhaloParticleData:
    """
    Halo calculation class.

    All properties we want to compute in apertures are implemented as lazy
    methods of this class.

    Note that unlike aperture-based halo property calculations, subhalo calculations
    only require a single mask, since their membership is purely based on VR
    membership information and is irrespective of the particle position.
    That said, we still require a types==PartTypeX mask
    (see aperture_properties.py) to access some arrays that have been
    precomputed for all particles.
    """

    def __init__(
        self,
        input_halo: Dict,
        data: Dict,
        types_present: List[str],
        grnr: int,
        stellar_age_calculator: StellarAgeCalculator,
        recently_heated_gas_filter: RecentlyHeatedGasFilter,
        snapshot_datasets: SnapshotDatasets,
    ):
        """
        Constructor.

        Parameters:
         - input_halo: Dict
           Dictionary containing properties of the halo read from the VR catalogue.
         - data: Dict
           Dictionary containing particle data.
         - types_present: List
           List of all particle types (e.g. 'PartType0') that are present in the data
           dictionary.
         - grnr: int
           VR index of this particular subhalo. Used to match particles to this
           subhalo.
         - stellar_age_calculator: StellarAgeCalculator
           Object used to compute stellar ages from the current cosmological scale factor
           and the birth scale factors of star particles.
         - recently_heated_gas_filter: RecentlyHeatedGasFilter
           Filter used to mask out gas particles that were recently heated by
           AGN feedback.
         - snapshot_datasets: SnapshotDatasets
           Object containing metadata about the datasets in the snapshot, like
           appropriate aliases and column names.
        """
        self.input_halo = input_halo
        self.data = data
        self.types_present = types_present
        self.grnr = grnr
        self.stellar_age_calculator = stellar_age_calculator
        self.recently_heated_gas_filter = recently_heated_gas_filter
        self.snapshot_datasets = snapshot_datasets
        self.compute_basics()

    def get_dataset(self, name: str) -> unyt.unyt_array:
        """
        Local wrapper for SnapshotDatasets.get_dataset().
        """
        return self.snapshot_datasets.get_dataset(name, self.data)

    def compute_basics(self):
        """
        Compute some properties that are always needed, regardless of which
        properties we actually want to compute.
        """
        self.centre = self.input_halo["cofp"]
        self.index = self.input_halo["index"]

        mass = []
        position = []
        radius = []
        velocity = []
        types = []
        for ptype in self.types_present:
            grnr = self.get_dataset(f"{ptype}/{self.grnr}")
            in_halo = grnr == self.index
            mass.append(self.get_dataset(f"{ptype}/{mass_dataset(ptype)}")[in_halo])
            pos = (
                self.get_dataset(f"{ptype}/Coordinates")[in_halo, :]
                - self.centre[None, :]
            )
            position.append(pos)
            r = np.sqrt(pos[:, 0] ** 2 + pos[:, 1] ** 2 + pos[:, 2] ** 2)
            radius.append(r)
            velocity.append(self.get_dataset(f"{ptype}/Velocities")[in_halo, :])
            typearr = np.zeros(r.shape, dtype="U9")
            typearr[:] = ptype
            types.append(typearr)

        self.mass = unyt.array.uconcatenate(mass)
        self.position = unyt.array.uconcatenate(position)
        self.radius = unyt.array.uconcatenate(radius)
        self.velocity = unyt.array.uconcatenate(velocity)
        self.types = np.concatenate(types)

    @lazy_property
    def gas_mask_sh(self) -> NDArray[bool]:
        """
        Mask used to mask out gas particles that belong to this subhalo in
        arrays containing all particles, e.g. self.mass.
        """
        return self.types == "PartType0"

    @lazy_property
    def dm_mask_sh(self) -> NDArray[bool]:
        """
        Mask used to mask out dark matter particles that belong to this subhalo in
        arrays containing all particles, e.g. self.mass.
        """
        return self.types == "PartType1"

    @lazy_property
    def star_mask_sh(self) -> NDArray[bool]:
        """
        Mask used to mask out star particles that belong to this subhalo in
        arrays containing all particles, e.g. self.mass.
        """
        return self.types == "PartType4"

    @lazy_property
    def bh_mask_sh(self) -> NDArray[bool]:
        """
        Mask used to mask out black hole particles that belong to this subhalo in
        arrays containing all particles, e.g. self.mass.
        """
        return self.types == "PartType5"

    @lazy_property
    def baryons_mask_sh(self) -> NDArray[bool]:
        """
        Mask used to mask out baryon (gas + star) particles that belong to this subhalo in
        arrays containing all particles, e.g. self.mass.
        """
        return (self.types == "PartType0") | (self.types == "PartType4")

    @lazy_property
    def Ngas(self) -> int:
        """
        Number of gas particles in the subhalo.
        """
        return self.gas_mask_sh.sum()

    @lazy_property
    def Ndm(self) -> int:
        """
        Number of dark matter particles in the subhalo.
        """
        return self.dm_mask_sh.sum()

    @lazy_property
    def Nstar(self) -> int:
        """
        Number of star particles in the subhalo.
        """
        return self.star_mask_sh.sum()

    @lazy_property
    def Nbh(self) -> int:
        """
        Number of black hole particles in the subhalo.
        """
        return self.bh_mask_sh.sum()

    @lazy_property
    def mass_gas(self) -> unyt.unyt_array:
        """
        Masses of the gas particles in the subhalo.
        """
        return self.mass[self.gas_mask_sh]

    @lazy_property
    def mass_dm(self) -> unyt.unyt_array:
        """
        Masses of the dark matter particles in the subhalo.
        """
        return self.mass[self.dm_mask_sh]

    @lazy_property
    def mass_star(self) -> unyt.unyt_array:
        """
        Masses of the star particles in the subhalo.
        """
        return self.mass[self.star_mask_sh]

    @lazy_property
    def mass_baryons(self) -> unyt.unyt_array:
        """
        Masses of the baryon (gas + star) particles in the subhalo.
        """
        return self.mass[self.baryons_mask_sh]

    @lazy_property
    def pos_gas(self) -> unyt.unyt_array:
        """
        Positions of the gas particles in the subhalo.
        """
        return self.position[self.gas_mask_sh]

    @lazy_property
    def pos_dm(self) -> unyt.unyt_array:
        """
        Positions of the dark matter particles in the subhalo.
        """
        return self.position[self.dm_mask_sh]

    @lazy_property
    def pos_star(self) -> unyt.unyt_array:
        """
        Positions of the star particles in the subhalo.
        """
        return self.position[self.star_mask_sh]

    @lazy_property
    def pos_baryons(self) -> unyt.unyt_array:
        """
        Positions of the baryon (gas + star) particles in the subhalo.
        """
        return self.position[self.baryons_mask_sh]

    @lazy_property
    def vel_gas(self) -> unyt.unyt_array:
        """
        Velocities of the gas particles in the subhalo.
        """
        return self.velocity[self.gas_mask_sh]

    @lazy_property
    def vel_dm(self) -> unyt.unyt_array:
        """
        Velocities of the dark matter particles in the subhalo.
        """
        return self.velocity[self.dm_mask_sh]

    @lazy_property
    def vel_star(self) -> unyt.unyt_array:
        """
        Velocities of the star particles in the subhalo.
        """
        return self.velocity[self.star_mask_sh]

    @lazy_property
    def vel_baryons(self) -> unyt.unyt_array:
        """
        Velocities of the baryon (gas + star) particles in the subhalo.
        """
        return self.velocity[self.baryons_mask_sh]

    @lazy_property
    def Mtot(self) -> unyt.unyt_quantity:
        """
        Total mass of the particles in the subhalo.
        """
        return self.mass.sum()

    @lazy_property
    def Mgas(self) -> unyt.unyt_quantity:
        """
        Total mass of the gas particles in the subhalo.
        """
        return self.mass_gas.sum()

    @lazy_property
    def Mdm(self) -> unyt.unyt_quantity:
        """
        Total mass of the dark matter particles in the subhalo.
        """
        return self.mass_dm.sum()

    @lazy_property
    def Mstar(self) -> unyt.unyt_quantity:
        """
        Total mass of the star particles in the subhalo.
        """
        return self.mass_star.sum()

    @lazy_property
    def Mbh_dynamical(self) -> unyt.unyt_quantity:
        """
        Total dynamical mass of the black hole particles in the subhalo.
        """
        return self.mass[self.bh_mask_sh].sum()

    @lazy_property
    def star_mask_all(self) -> NDArray[bool]:
        """
        Mask that can be used to filter out star particles belonging to this
        subhalo in raw particle arrays, e.g. PartType4/Masses.
        """
        if self.Nstar == 0:
            return None
        return self.get_dataset(f"PartType4/{self.grnr}") == self.index

    @lazy_property
    def mass_star_init(self) -> unyt.unyt_array:
        """
        Initial stellar masses of star particles in the subhalo.
        """
        if self.Nstar == 0:
            return None
        return self.get_dataset("PartType4/InitialMasses")[self.star_mask_all]

    @lazy_property
    def Mstar_init(self) -> unyt.unyt_quantity:
        """
        Total initial stellar mass of star particles in the subhalo.
        """
        if self.Nstar == 0:
            return None
        return self.mass_star_init.sum()

    @lazy_property
    def stellar_luminosities(self) -> unyt.unyt_array:
        """
        Stellar luminosities of star particles in the subhalo.
        """
        if self.Nstar == 0:
            return None
        return self.get_dataset("PartType4/Luminosities")[self.star_mask_all]

    @lazy_property
    def StellarLuminosity(self) -> unyt.unyt_array:
        """
        Total stellar luminosity of star particles in the subhalo.

        Note that this is an array, since there are multiple luminosity bands.
        """
        if self.Nstar == 0:
            return None
        return self.stellar_luminosities.sum(axis=0)

    @lazy_property
    def starmetalfrac(self) -> unyt.unyt_quantity:
        """
        Total metal mass fraction in star particles in the subhalo.

        Given as a fraction of the total mass in star particles.
        """
        if self.Nstar == 0:
            return None
        return (
            self.mass_star
            * self.get_dataset("PartType4/MetalMassFractions")[self.star_mask_all]
        ).sum() / self.Mstar

    @lazy_property
    def stellar_ages(self) -> unyt.unyt_array:
        """
        Stellar ages of star particles.

        Uses the StellarAgeCalculator to convert the stellar birth scale factor
        into a stellar age.
        """
        if self.Nstar == 0:
            return None
        birth_a = self.get_dataset("PartType4/BirthScaleFactors")[self.star_mask_all]
        return self.stellar_age_calculator.stellar_age(birth_a)

    @lazy_property
    def stellar_age_mw(self) -> unyt.unyt_quantity:
        """
        Mass-weighted average stellar age of star particles in the subhalo.
        """
        if self.Nstar == 0:
            return None
        return ((self.mass_star / self.Mstar) * self.stellar_ages).sum()

    @lazy_property
    def stellar_age_lw(self) -> unyt.unyt_array:
        """
        R-band luminosity weighted average stellar age of star particles in the
        subhalo.

        This assumes that the Luminosities have a named column with the name
        "GAMA_r".
        """
        if self.Nstar == 0:
            return None
        Lr = self.stellar_luminosities[
            :, self.snapshot_datasets.get_column_index("Luminosities", "GAMA_r")
        ]
        Lrtot = Lr.sum()
        return ((Lr / Lrtot) * self.stellar_ages).sum()

    @lazy_property
    def bh_mask_all(self) -> NDArray[bool]:
        """
        Mask that can be used to filter out black hole particles belonging to this
        subhalo in raw particle arrays, e.g. PartType5/DynamicalMasses.
        """
        if self.Nbh == 0:
            return None
        return self.get_dataset(f"PartType5/{self.grnr}") == self.index

    @lazy_property
    def Mbh_subgrid(self) -> unyt.unyt_quantity:
        """
        Total sub-grid mass of black hole particles in the subhalo.
        """
        if self.Nbh == 0:
            return None
        return self.BH_subgrid_masses.sum()

    @lazy_property
    def agn_eventa(self) -> unyt.unyt_array:
        """
        Last AGN feedback scale factor of black hole particles in the subhalo.
        """
        if self.Nbh == 0:
            return None
        return self.get_dataset("PartType5/LastAGNFeedbackScaleFactors")[
            self.bh_mask_all
        ]

    @lazy_property
    def BHlasteventa(self) -> unyt.unyt_quantity:
        """
        Maximum AGN feedback scale factor among all BH particles.
        """
        if self.Nbh == 0:
            return None
        return np.max(self.agn_eventa)

    @lazy_property
    def BH_subgrid_masses(self) -> unyt.unyt_array:
        """
        Sub-grid masses of black hole particles in the subhalo.
        """
        if self.Nbh == 0:
            return None
        return self.get_dataset("PartType5/SubgridMasses")[self.bh_mask_all]

    @lazy_property
    def iBHmax(self) -> int:
        """
        Index of the most massive BH particle (largest sub-grid mass).
        """
        if self.Nbh == 0:
            return None
        return np.argmax(self.BH_subgrid_masses)

    @lazy_property
    def BHmaxM(self) -> unyt.unyt_quantity:
        """
        Sub-grid mass of the most massive BH particle (largest sub-grid mass).
        """
        if self.Nbh == 0:
            return None
        return self.BH_subgrid_masses[self.iBHmax]

    @lazy_property
    def BHmaxID(self) -> int:
        """
        ID of the most massive BH particle (largest sub-grid mass).
        """
        if self.Nbh == 0:
            return None
        return self.get_dataset("PartType5/ParticleIDs")[self.bh_mask_all][self.iBHmax]

    @lazy_property
    def BHmaxpos(self) -> unyt.unyt_array:
        """
        Position of the most massive BH particle (largest sub-grid mass).
        """
        if self.Nbh == 0:
            return None
        return self.get_dataset("PartType5/Coordinates")[self.bh_mask_all][self.iBHmax]

    @lazy_property
    def BHmaxvel(self) -> unyt.unyt_array:
        """
        Velocity of the most massive BH particle (largest sub-grid mass).
        """
        if self.Nbh == 0:
            return None
        return self.get_dataset("PartType5/Velocities")[self.bh_mask_all][self.iBHmax]

    @lazy_property
    def BHmaxAR(self) -> unyt.unyt_quantity:
        """
        Accretion rate of the most massive BH particle (largest sub-grid mass).
        """
        if self.Nbh == 0:
            return None
        return self.get_dataset("PartType5/AccretionRates")[self.bh_mask_all][
            self.iBHmax
        ]

    @lazy_property
    def BHmaxlasteventa(self) -> unyt.unyt_quantity:
        """
        Last feedback scale factor of the most massive BH particle (largest sub-grid mass).
        """
        if self.Nbh == 0:
            return None
        return self.agn_eventa[self.iBHmax]

    @lazy_property
    def total_mass_fraction(self) -> unyt.unyt_array:
        """
        Fractional mass of all particles.

        Used to avoid numerical overflow in calculations like
          com = (mass * position).sum() / Mtot
        by rewriting it as
          com = ((mass / Mtot) * position).sum()
              = (mass_fraction * position).sum()
        This is more accurate, since the mass fractions are numbers
        of the order of 1e-5 or so, while the masses themselves can be much
        larger, if expressed in the wrong units (and that is up to unyt).
        """
        if self.Mtot == 0:
            return None
        return self.mass / self.Mtot

    @lazy_property
    def com(self) -> unyt.unyt_array:
        """
        Centre of mass of all particles in the subhalo.
        """
        if self.Mtot == 0:
            return None
        return (self.total_mass_fraction[:, None] * self.position).sum(
            axis=0
        ) + self.centre

    @lazy_property
    def vcom(self) -> unyt.unyt_array:
        """
        Centre of mass velocity of all particles in the subhalo.
        """
        if self.Mtot == 0:
            return None
        return (self.total_mass_fraction[:, None] * self.velocity).sum(axis=0)

    @lazy_property
    def R_vmax(self) -> unyt.unyt_quantity:
        """
        Radius at which the maximum circular velocity of the halo is reached.

        This includes contributions from all particle types.
        """
        if self.Mtot == 0:
            return None
        if not hasattr(self, "r_vmax"):
            self.r_vmax, self.vmax = get_vmax(self.mass, self.radius)
        return self.r_vmax

    @lazy_property
    def Vmax(self) -> unyt.unyt_quantity:
        """
        Maximum circular velocity of the halo.

        This includes contributions from all particle types.
        """
        if self.Mtot == 0:
            return None
        if not hasattr(self, "vmax"):
            self.r_vmax, self.vmax = get_vmax(self.mass, self.radius)
        return self.vmax

    @lazy_property
    def spin_parameter(self) -> unyt.unyt_quantity:
        """
        Spin parameter of all particles in the subhalo.

        Computed as in Bullock et al. (2021):
          lambda = |Ltot| / (sqrt(2) * M * v_max * R)

        Since a subhalo does not have a characteristic radius, R, we instead use
        the radius at which v_max is reached (and the corresponding mass).
        """
        if self.Mtot == 0:
            return None
        if self.R_vmax > 0 and self.Vmax > 0:
            mask_r_vmax = self.radius <= self.R_vmax
            vrel = self.velocity[mask_r_vmax, :] - self.vcom[None, :]
            Ltot = unyt.array.unorm(
                (
                    self.mass[mask_r_vmax, None]
                    * unyt.array.ucross(self.position[mask_r_vmax, :], vrel)
                ).sum(axis=0)
            )
            M_r_vmax = self.mass[mask_r_vmax].sum()
            if M_r_vmax > 0:
                return Ltot / (np.sqrt(2.0) * M_r_vmax * self.Vmax * self.R_vmax)
        return None

    @lazy_property
<<<<<<< HEAD
    def TotalInertiaTensor(self):
=======
    def TotalAxisLengths(self) -> unyt.unyt_array:
        """
        Axis lengths of the total mass distribution in the subhalo.

        Ordered from longest to shortest axis.
        """
>>>>>>> e1cd99c1
        if self.Mtot == 0:
            return None
        return get_inertia_tensor(self.mass, self.position)

    @lazy_property
    def gas_mass_fraction(self) -> unyt.unyt_array:
        """
        Mass fractions of gas particles in the subhalo.

        See total_mass_fraction() for the rationale behind this function.
        """
        if self.Mgas == 0:
            return None
        return self.mass_gas / self.Mgas

    @lazy_property
    def vcom_gas(self) -> unyt.unyt_array:
        """
        Centre of mass velocity of gas particles in the subhalo.
        """
        if self.Mgas == 0:
            return None
        return (self.gas_mass_fraction[:, None] * self.vel_gas).sum(axis=0)

    def compute_Lgas_props(self):
        """
        Auxiliary function used to compute a number of properties that depend
        on Lgas. It is more efficient to compute these properties together.
        """
        (
            self.internal_Lgas,
            self.internal_kappa_gas,
            self.internal_Mcountrot_gas,
        ) = get_angular_momentum_and_kappa_corot(
            self.mass_gas,
            self.pos_gas,
            self.vel_gas,
            ref_velocity=self.vcom_gas,
            do_counterrot_mass=True,
        )

    @lazy_property
    def Lgas(self) -> unyt.unyt_array:
        """
        Total angular momentum of gas particles in the subhalo.

        Calls compute_Lgas_props() if required.
        """
        if self.Mgas == 0:
            return None
        if not hasattr(self, "internal_Lgas"):
            self.compute_Lgas_props()
        return self.internal_Lgas

    @lazy_property
    def kappa_corot_gas(self) -> unyt.unyt_quantity:
        """
        Ratio of the kinetic energy in counter-rotating rotation to the total
        kinetic energy for gas particles in the subhalo.

        Calls compute_Lgas_props() if required.
        """
        if self.Mgas == 0:
            return None
        if not hasattr(self, "internal_kappa_gas"):
            self.compute_Lgas_props()
        return self.internal_kappa_gas

    @lazy_property
    def DtoTgas(self) -> unyt.unyt_quantity:
        """
        Disc to total mass ratio for gas particles in the subhalo.

        Calls compute_Lgas_props() if required.
        """
        if self.Mgas == 0:
            return None
        if not hasattr(self, "internal_Mcountrot_gas"):
            self.compute_Lgas_props()
        return 1.0 - 2.0 * self.internal_Mcountrot_gas / self.Mgas

    @lazy_property
<<<<<<< HEAD
    def GasInertiaTensor(self):
=======
    def GasAxisLengths(self) -> unyt.unyt_array:
        """
        Axis lengths of the gas particle distribution in the subhalo.

        Sorted from longest to shortest axis.
        """
>>>>>>> e1cd99c1
        if self.Mgas == 0:
            return None
        return get_inertia_tensor(self.mass_gas, self.pos_gas)

    @lazy_property
    def veldisp_matrix_gas(self) -> unyt.unyt_array:
        """
        Velocity dispersion matrix of the gas.
        """
        if self.Mgas == 0:
            return None
        return get_velocity_dispersion_matrix(
            self.gas_mass_fraction, self.vel_gas, self.vcom_gas
        )

    @lazy_property
    def dm_mass_fraction(self) -> unyt.unyt_array:
        """
        Mass fractions of dark matter particles in the subhalo.

        See total_mass_fraction() for the rationale behind this function.
        """
        if self.Mdm == 0:
            return None
        return self.mass_dm / self.Mdm

    @lazy_property
    def vcom_dm(self) -> unyt.unyt_array:
        """
        Centre of mass velocity of dark matter particles in the subhalo.
        """
        if self.Mdm == 0:
            return None
        return (self.dm_mass_fraction[:, None] * self.vel_dm).sum(axis=0)

    @lazy_property
    def Ldm(self) -> unyt.unyt_array:
        """
        Total angular momentum of dark matter particles in the subhalo.
        """
        if self.Mdm == 0:
            return None
        return get_angular_momentum(
            self.mass_dm, self.pos_dm, self.vel_dm, ref_velocity=self.vcom_dm
        )

    @lazy_property
<<<<<<< HEAD
    def DMInertiaTensor(self):
=======
    def DMAxisLengths(self) -> unyt.unyt_array:
        """
        Axis lengths of the dark matter particle distribution in the subhalo.

        Sorted from longest to shortest axis.
        """
>>>>>>> e1cd99c1
        if self.Mdm == 0:
            return None
        return get_inertia_tensor(self.mass_dm, self.pos_dm)

    @lazy_property
    def veldisp_matrix_dm(self) -> unyt.unyt_array:
        """
        Velocity dispersion matrix of dark matter particles in the subhalo.
        """
        if self.Mdm == 0:
            return None
        return get_velocity_dispersion_matrix(
            self.dm_mass_fraction, self.vel_dm, self.vcom_dm
        )

    @lazy_property
    def DM_Vmax(self) -> unyt.unyt_quantity:
        """
        Maximum circular velocity of the dark matter particles in the subhalo.
        """
        if self.Ndm == 0:
            return None
        if not hasattr(self, "DM_r_vmax"):
            self.DM_r_vmax, self.DM_vmax = get_vmax(
                self.mass_dm, self.radius[self.dm_mask_sh]
            )
        return self.DM_vmax

    @lazy_property
    def DM_R_vmax(self) -> unyt.unyt_quantity:
        """
        Radius for which the maximum circular velocity of dark matter particles
        is reached.
        """
        if self.Ndm == 0:
            return None
        if not hasattr(self, "DM_r_vmax"):
            self.DM_r_vmax, self.DM_vmax = get_vmax(
                self.mass_dm, self.radius[self.dm_mask_sh]
            )
        return self.DM_r_vmax

    @lazy_property
    def star_mass_fraction(self) -> unyt.unyt_array:
        """
        Mass fraction of star particles in the subhalo.

        See total_mass_fraction() for the rationale behind this function.
        """
        if self.Mstar == 0:
            return None
        return self.mass_star / self.Mstar

    @lazy_property
    def vcom_star(self) -> unyt.unyt_array:
        """
        Centre of mass velocity of star particles in the subhalo.
        """
        if self.Mstar == 0:
            return None
        return (self.star_mass_fraction[:, None] * self.vel_star).sum(axis=0)

    def compute_Lstar_props(self):
        """
        Auxiliary function used to compute some properties that depend on Lstar.
        It is more efficient to compute these properties together.
        """
        (
            self.internal_Lstar,
            self.internal_kappa_star,
            self.internal_Mcountrot_star,
        ) = get_angular_momentum_and_kappa_corot(
            self.mass_star,
            self.pos_star,
            self.vel_star,
            ref_velocity=self.vcom_star,
            do_counterrot_mass=True,
        )

    @lazy_property
    def Lstar(self) -> unyt.unyt_array:
        """
        Total angular momentum of star particles in the subhalo.

        Calls compute_Lstar_props() if required.
        """
        if self.Mstar == 0:
            return None
        if not hasattr(self, "internal_Lstar"):
            self.compute_Lstar_props()
        return self.internal_Lstar

    @lazy_property
    def kappa_corot_star(self) -> unyt.unyt_quantity:
        """
        Ratio of the kinetic energy in counter-rotating rotation and the total
        kinetic energy for star particles in the subhalo.

        Calls compute_Lstar_props() if required.
        """
        if self.Mstar == 0:
            return None
        if not hasattr(self, "internal_kappa_star"):
            self.compute_Lstar_props()
        return self.internal_kappa_star

    @lazy_property
    def DtoTstar(self) -> unyt.unyt_quantity:
        """
        Disc to total mass ratio for star particles in the subhalo.

        Calls compute_Lstar_props() if required.
        """
        if self.Mstar == 0:
            return None
        if not hasattr(self, "internal_Mcountrot_star"):
            self.compute_Lstar_props()
        return 1.0 - 2.0 * self.internal_Mcountrot_star / self.Mstar

    @lazy_property
<<<<<<< HEAD
    def StellarInertiaTensor(self):
=======
    def StellarAxisLengths(self) -> unyt.unyt_array:
        """
        Axis lengths of the star particle distribution in the subhalo.

        Sorted from longest to shortest axis.
        """
>>>>>>> e1cd99c1
        if self.Mstar == 0:
            return None
        return get_inertia_tensor(self.mass_star, self.pos_star)

    @lazy_property
    def veldisp_matrix_star(self) -> unyt.unyt_array:
        """
        Velocity dispersion matrix of the star particles in the subhalo.
        """
        if self.Mstar == 0:
            return None
        return get_velocity_dispersion_matrix(
            self.star_mass_fraction, self.vel_star, self.vcom_star
        )

    @lazy_property
    def Mbaryon(self) -> unyt.unyt_quantity:
        """
        Total mass of baryon (gas + star) particles in the subhalo.
        """
        return self.Mgas + self.Mstar

    @lazy_property
    def baryon_mass_fraction(self) -> unyt.unyt_array:
        """
        Mass fractions of baryon (gas + star) particles in the subhalo.

        See total_mass_fraction() for the rationale behind this function.
        """
        if self.Mbaryon == 0:
            return None
        return self.mass_baryons / self.Mbaryon

    @lazy_property
    def vcom_bar(self) -> unyt.unyt_array:
        """
        Centre of mass velocity of baryon (gas + star) particles in the subhalo.
        """
        if self.Mbaryon == 0:
            return None
        return (self.baryon_mass_fraction[:, None] * self.vel_baryons).sum(axis=0)

    def compute_Lbar_props(self):
        """
        Auxiliary function used to compute a number of properties that depend on
        Lbar. It is more efficient to compute these properties together.
        """
        (
            self.internal_Lbar,
            self.internal_kappa_bar,
        ) = get_angular_momentum_and_kappa_corot(
            self.mass_baryons,
            self.pos_baryons,
            self.vel_baryons,
            ref_velocity=self.vcom_bar,
        )

    @lazy_property
    def Lbaryons(self) -> unyt.unyt_array:
        """
        Total angular momentum of baryon (gas + star) particles in the subhalo.

        Calls compute_Lbar_props() if required.
        """
        if self.Mbaryon == 0:
            return None
        if not hasattr(self, "internal_Lbar"):
            self.compute_Lbar_props()
        return self.internal_Lbar

    @lazy_property
    def kappa_corot_baryons(self) -> unyt.unyt_quantity:
        """
        Ratio of the total kinetic energy in counter-rotating rotation and the
        total kinetic energy for baryon (gas + star) particles in the subhalo.

        Calls compute_Lbar_props() if required.
        """
        if self.Mbaryon == 0:
            return None
        if not hasattr(self, "internal_kappa_bar"):
            self.compute_Lbar_props()
        return self.internal_kappa_bar

    @lazy_property
<<<<<<< HEAD
    def BaryonInertiaTensor(self):
=======
    def BaryonAxisLengths(self) -> unyt.unyt_array:
        """
        Axis lengths of the baryon (gas + star) particle distribution in the
        subhalo.

        Sorted from longest to shortest axis.
        """
>>>>>>> e1cd99c1
        if self.Mbaryon == 0:
            return None
        return get_inertia_tensor(self.mass_baryons, self.pos_baryons)

    @lazy_property
    def gas_mask_all(self) -> NDArray[bool]:
        """
        Mask that can be used to filter out gas particles that belong to this
        subhalo in raw particle arrays, like PartType0/Masses.
        """
        return self.get_dataset(f"PartType0/{self.grnr}") == self.index

    @lazy_property
    def gas_SFR(self) -> unyt.unyt_array:
        """
        Star formation rates of gas particles.

        Note that older versions of SWIFT would use negative values to store
        the last star formation scale factor, so we need to filter these out.
        """
        if self.Ngas == 0:
            return None
        # remember: SFR < 0. is not SFR at all!
        all_SFR = self.get_dataset("PartType0/StarFormationRates")[self.gas_mask_all]
        all_SFR[all_SFR < 0.0] = 0.0
        return all_SFR

    @lazy_property
    def SFR(self) -> unyt.unyt_quantity:
        """
        Total star formation rate of gas particles in the subhalo.
        """
        if self.Ngas == 0:
            return None
        return self.gas_SFR.sum()

    @lazy_property
    def gas_metal_mass(self) -> unyt.unyt_array:
        """
        Metal masses of gas particles in the subhalo.

        Includes contributions from dust.
        """
        if self.Ngas == 0:
            return None
        return (
            self.mass_gas
            * self.get_dataset("PartType0/MetalMassFractions")[self.gas_mask_all]
        )

    @lazy_property
    def gasmetalfrac(self) -> unyt.unyt_quantity:
        """
        Metal mass fraction of gas particles in the subhalo.

        Given as a fraction of the total gas mass.

        Includes contributions from dust.
        """
        if self.Ngas == 0:
            return None
        return self.gas_metal_mass.sum() / self.Mgas

    @lazy_property
    def Mgas_SF(self) -> unyt.unyt_quantity:
        """
        Total mass of star-forming gas in the subhalo.
        """
        if self.Ngas == 0:
            return None
        return self.mass_gas[self.gas_SFR > 0.0].sum()

    @lazy_property
    def gasmetalfrac_SF(self) -> unyt.unyt_quantity:
        """
        Metal mass fraction of star-forming gas in the subhalo.

        Given as a fraction of the total star-forming gas mass.

        Includes contributions from dust.
        """
        if self.Ngas == 0 or self.Mgas_SF == 0.0:
            return None
        return self.gas_metal_mass[self.gas_SFR > 0.0].sum() / self.Mgas_SF

    @lazy_property
    def gas_temp(self) -> unyt.unyt_array:
        """
        Temperatures of gas particles in the subhalo.
        """
        if self.Ngas == 0:
            return None
        return self.get_dataset("PartType0/Temperatures")[self.gas_mask_all]

    @lazy_property
    def last_agn_gas(self) -> unyt.unyt_array:
        """
        Last AGN feedback scale factors of gas particles in the subhalo.
        """
        if self.Ngas == 0:
            return None
        return self.get_dataset("PartType0/LastAGNFeedbackScaleFactors")[
            self.gas_mask_all
        ]

    @lazy_property
    def gas_no_agn(self) -> NDArray[bool]:
        """
        Mask to filter out gas particles that were recently heated by AGN
        feedback.

        Obtains the mask from the RecentlyHeatedGasFilter.
        """
        if self.Ngas == 0:
            return None
        return ~self.recently_heated_gas_filter.is_recently_heated(
            self.last_agn_gas, self.gas_temp
        )

    @lazy_property
    def gas_no_cool(self) -> NDArray[bool]:
        """
        Mask to filter out cool gas particles (i.e. temperature < 1.e5 K).
        """
        if self.Ngas == 0:
            return None
        return self.gas_temp >= 1.0e5 * unyt.K

    @lazy_property
    def Tgas(self) -> unyt.unyt_quantity:
        """
        Mass-weighted average temperature of gas particles.
        """
        if self.Ngas == 0:
            return None
        return (self.gas_mass_fraction * self.gas_temp).sum()

    @lazy_property
    def Tgas_no_cool(self) -> unyt.unyt_quantity:
        """
        Mass-weighted average temperature of non-cool gas particles (i.e.
        excluding gas particles with temperature < 1.e5 K).
        """
        if self.Ngas == 0:
            return None
        if np.any(self.gas_no_cool):
            mass_gas_no_cool = self.mass_gas[self.gas_no_cool]
            Mgas_no_cool = mass_gas_no_cool.sum()
            if Mgas_no_cool > 0:
                return (
                    (mass_gas_no_cool / Mgas_no_cool) * self.gas_temp[self.gas_no_cool]
                ).sum()
        return None

    @lazy_property
    def Tgas_no_agn(self) -> unyt.unyt_quantity:
        """
        Mass-weighted average temperature of gas particles, excluding gas that
        was recently heated by AGN feedback.
        """
        if self.Ngas == 0:
            return None
        if np.any(self.gas_no_agn):
            mass_gas_no_agn = self.mass_gas[self.gas_no_agn]
            Mgas_no_agn = mass_gas_no_agn.sum()
            if Mgas_no_agn > 0:
                return (
                    (mass_gas_no_agn / Mgas_no_agn) * self.gas_temp[self.gas_no_agn]
                ).sum()
        return None

    @lazy_property
    def Tgas_no_cool_no_agn(self) -> unyt.unyt_quantity:
        """
        Mass-weighted average temperature of gas particles, excluding gas that
        was recently heated by AGN feedback, or non-cool gas (i.e.
        temperature < 1.e5 K).
        """
        if self.Ngas == 0:
            return None
        no_cool_no_agn = self.gas_no_agn & self.gas_no_cool
        if np.any(no_cool_no_agn):
            mass_gas_no_cool_no_agn = self.mass_gas[no_cool_no_agn]
            Mgas_no_cool_no_agn = mass_gas_no_cool_no_agn.sum()
            if Mgas_no_cool_no_agn > 0:
                return (
                    (mass_gas_no_cool_no_agn / Mgas_no_cool_no_agn)
                    * self.gas_temp[no_cool_no_agn]
                ).sum()
        return None

    @lazy_property
    def stellar_birth_density(self) -> unyt.unyt_array:
        """
        Birth densities of star particles.
        """
        if self.Nstar == 0:
            return None
        return self.get_dataset("PartType4/BirthDensities")[self.star_mask_all]

    @lazy_property
    def LogarithmicallyAveragedStellarBirthDensity(self) -> unyt.unyt_quantity:
        """
        Logarithmically averaged birth density of star particles.

        The average is computed in natural logarithm space.

        Note that stellar birth densities are per construction always
        non-negative, since zero density gas can never become a star particle.
        """
        if self.Nstar == 0:
            return None
        # note: the stellar birth density cannot be zero for physical reasons
        log_birth_density = np.log(
            self.stellar_birth_density / self.stellar_birth_density.units
        )
        return np.exp(log_birth_density.mean()) * self.stellar_birth_density.units

    @lazy_property
    def MinimumStellarBirthDensity(self) -> unyt.unyt_quantity:
        """
        Minimum birth density of the star particles in the subhalo.
        """
        if self.Nstar == 0:
            return None
        return self.stellar_birth_density.min()

    @lazy_property
    def MaximumStellarBirthDensity(self) -> unyt.unyt_quantity:
        """
        Maximum birth density of the star particles in the subhalo.
        """
        if self.Nstar == 0:
            return None
        return self.stellar_birth_density.max()

    @lazy_property
    def LastSupernovaEventMaximumGasDensity(self) -> unyt.unyt_quantity:
        """
        Maximum gas density during the last feedback event of the gas particles.

        To clarify: each gas particle carries a tracer for the density it had
        when it was last hit by feedback. This property simply returns the
        maximum of these tracer values of all the gas particles. This ignores
        the fact that not all feedback events happened at the same time, and the
        fact that a gas particle could have received feedback when it had a
        higher density in its past, before being hit by the final feedback
        event that was registered.

        Since we have tracers for both thermal and kinetic SNII feedback, we
        use the maximum of these two types of feedback.
        """
        if self.Ngas == 0:
            return None
        rho_thermal = self.get_dataset("PartType0/LastSNIIThermalFeedbackDensities")[
            self.gas_mask_all
        ]
        rho_kinetic = self.get_dataset("PartType0/LastSNIIKineticFeedbackDensities")[
            self.gas_mask_all
        ]
        return max(rho_thermal.max(), rho_kinetic.max())

    @lazy_property
    def HalfMassRadiusTot(self) -> unyt.unyt_quantity:
        """
        Half-mass radius of the total mass distribution in the subhalo.
        """
        return get_half_mass_radius(self.radius, self.mass, self.Mtot)

    @lazy_property
    def HalfMassRadiusGas(self) -> unyt.unyt_quantity:
        """
        Half-mass radius of the gas particle distribution in the subhalo.
        """
        return get_half_mass_radius(
            self.radius[self.gas_mask_sh], self.mass_gas, self.Mgas
        )

    @lazy_property
    def HalfMassRadiusDM(self) -> unyt.unyt_quantity:
        """
        Half-mass radius of the dark matter particle distribution in the subhalo.
        """
        return get_half_mass_radius(
            self.radius[self.dm_mask_sh], self.mass_dm, self.Mdm
        )

    @lazy_property
    def HalfMassRadiusStar(self) -> unyt.unyt_quantity:
        """
        Half-mass radius of the star particle distribution in the subhalo.
        """
        return get_half_mass_radius(
            self.radius[self.star_mask_sh], self.mass_star, self.Mstar
        )

    @lazy_property
    def HalfMassRadiusBaryon(self) -> unyt.unyt_quantity:
        """
        Half-mass radius of the baryon (gas + star) particle distribution in the
        subhalo.
        """
        return get_half_mass_radius(
            self.radius[self.gas_mask_sh | self.star_mask_sh],
            self.mass[self.gas_mask_sh | self.star_mask_sh],
            self.Mgas + self.Mstar,
        )


class SubhaloProperties(HaloProperty):
<<<<<<< HEAD
    # get the properties we want from the table
=======
    """
    Compute subhalo properties for halos.

    The subhalo contains all the particles that were identified to be members
    of this subhalo by VR, either as part of the original FOF group, or as
    gravitationally bound particles.
    """

    """
    List of properties from the table that we want to compute.
    Each property should have a corresponding method/property/lazy_property in
    the SubhaloParticleData class above.
    """
>>>>>>> e1cd99c1
    property_list = [
        (prop, *PropertyTable.full_property_list[prop])
        for prop in [
            "Mtot",
            "Mgas",
            "Mdm",
            "Mstar",
            "Mstar_init",
            "Mbh_dynamical",
            "Mbh_subgrid",
            "Ngas",
            "Ndm",
            "Nstar",
            "Nbh",
            "BHlasteventa",
            "BHmaxM",
            "BHmaxID",
            "BHmaxpos",
            "BHmaxvel",
            "BHmaxAR",
            "BHmaxlasteventa",
            "com",
            "vcom",
            "Lgas",
            "Ldm",
            "Lstar",
            "kappa_corot_gas",
            "kappa_corot_star",
            "Lbaryons",
            "kappa_corot_baryons",
            "gasmetalfrac",
            "Tgas",
            "Tgas_no_cool",
            "Tgas_no_agn",
            "Tgas_no_cool_no_agn",
            "SFR",
            "StellarLuminosity",
            "starmetalfrac",
            "Vmax",
            "R_vmax",
            "DM_Vmax",
            "DM_R_vmax",
            "spin_parameter",
            "HalfMassRadiusTot",
            "HalfMassRadiusGas",
            "HalfMassRadiusDM",
            "HalfMassRadiusStar",
            "HalfMassRadiusBaryon",
            "TotalInertiaTensor",
            "GasInertiaTensor",
            "DMInertiaTensor",
            "StellarInertiaTensor",
            "BaryonInertiaTensor",
            "veldisp_matrix_gas",
            "veldisp_matrix_dm",
            "veldisp_matrix_star",
            "DtoTgas",
            "DtoTstar",
            "stellar_age_mw",
            "stellar_age_lw",
            "Mgas_SF",
            "gasmetalfrac_SF",
            "LogarithmicallyAveragedStellarBirthDensity",
            "MinimumStellarBirthDensity",
            "MaximumStellarBirthDensity",
            "LastSupernovaEventMaximumGasDensity",
        ]
    ]

    def __init__(
        self,
        cellgrid: SWIFTCellGrid,
        parameters: ParameterFile,
        recently_heated_gas_filter: RecentlyHeatedGasFilter,
        stellar_age_calculator: StellarAgeCalculator,
        category_filter: CategoryFilter,
        bound_only: bool = True,
    ):
        """
        Construct a SubhaloProperties object.

        Parameters:
         - cellgrid: SWIFTCellGrid
           Container object containing global information about the snapshot,
           like the cosmology and the dataset metadata.
         - parameters: ParameterFile
           Parameter file object containing the parameters from the parameter
           file.
         - recently_heated_gas_filter: RecentlyHeatedGasFilter
           Filter used to mask out gas particles that were recently heated by
           AGN feedback.
         - stellar_age_calculator: StellarAgeCalculator
           Object used to calculate stellar ages from the current cosmological
           scale factor and the birth scale factor of the star particles.
         - category_filter: CategoryFilter
           Filter used to determine which properties can be calculated for this halo.
           This depends on the number of particles in the FOF subhalo and the category
           of each property.
         - bound_only: bool
           Should properties include all particles in the FOF group, or only
           gravitationally bound particles?
        """

        super().__init__(cellgrid)

        self.property_mask = parameters.get_property_mask(
            "SubhaloProperties", [prop[1] for prop in self.property_list]
        )

        self.bound_only = bound_only
        self.filter = recently_heated_gas_filter
        self.stellar_ages = stellar_age_calculator
        self.category_filter = category_filter
        self.snapshot_datasets = cellgrid.snapshot_datasets

        # This specifies how large a sphere is read in:
        self.mean_density_multiple = None
        self.critical_density_multiple = None

        # Minimum physical radius to read in (pMpc)
        self.physical_radius_mpc = 0.0

        # Give this calculation a name so we can select it on the command line
        if bound_only:
            self.grnr = "GroupNr_bound"
            self.name = "bound_subhalo_properties"
        else:
            self.grnr = "GroupNr_all"
            self.name = "fof_subhalo_properties"

        # Arrays which must be read in for this calculation.
        # Note that if there are no particles of a given type in the
        # snapshot, that type will not be read in and will not have
        # an entry in the data argument to calculate(), below.
        # (E.g. gas, star or BH particles in DMO runs)
        # Most arrays are linked to a particular property and are only
        # read if that particular property is actually requested
        # Some basic properties are always required; these are added below
        self.particle_properties = {
            "PartType0": ["Coordinates", "Masses", "Velocities", self.grnr],
            "PartType1": ["Coordinates", "Masses", "Velocities", self.grnr],
            "PartType4": ["Coordinates", "Masses", "Velocities", self.grnr],
            "PartType5": ["Coordinates", "DynamicalMasses", "Velocities", self.grnr],
        }

        for prop in self.property_list:
            outputname = prop[1]
            if not self.property_mask[outputname]:
                continue
            is_dmo = prop[8]
            if self.category_filter.dmo and not is_dmo:
                continue
            partprops = prop[9]
            for partprop in partprops:
                pgroup, dset = parameters.get_particle_property(partprop)
                if not pgroup in self.particle_properties:
                    self.particle_properties[pgroup] = []
                if not dset in self.particle_properties[pgroup]:
                    self.particle_properties[pgroup].append(dset)

    def calculate(self, input_halo, search_radius, data, halo_result):
        """
        Compute centre of mass etc of bound particles

        input_halo       - dict with halo properties passed in from VR (see
                           halo_centres.py)
        search_radius    - radius in which we have all particles
        data             - contains particle data. E.g. data["PartType1"]["Coordinates"]
                           has the particle coordinates for type 1
        halo_result      - dict with halo properties computed so far. Properties
                           computed here should be added to halo_result.

        Input particle data arrays are unyt_arrays.
        """

        types_present = [type for type in self.particle_properties if type in data]

        part_props = SubhaloParticleData(
<<<<<<< HEAD
            input_halo, data, types_present, self.grnr, self.stellar_ages, self.filter
=======
            input_halo,
            data,
            types_present,
            self.grnr,
            self.stellar_ages,
            self.filter,
            self.snapshot_datasets,
>>>>>>> e1cd99c1
        )

        if not self.bound_only:
            # this is the halo that we use for the filter particle numbers,
            # so we have the get the numbers for the category filters manually
            Ngas = part_props.Ngas
            Ndm = part_props.Ndm
            Nstar = part_props.Nstar
            Nbh = part_props.Nbh
            do_calculation = self.category_filter.get_filters_direct(
                Ngas, Ndm, Nstar, Nbh
            )
        else:
            do_calculation = self.category_filter.get_filters(halo_result)

        subhalo = {}
        # declare all the variables we will compute
        # we set them to 0 in case a particular variable cannot be computed
        # all variables are defined with physical units and an appropriate dtype
        # we need to use the custom unit registry so that everything can be converted
        # back to snapshot units in the end
        registry = part_props.mass.units.registry
        for prop in self.property_list:
            outputname = prop[1]
            # skip properties that are masked
            if not self.property_mask[outputname]:
                continue
            # skip non-DMO properties in DMO run mode
            is_dmo = prop[8]
            if do_calculation["DMO"] and not is_dmo:
                continue
            name = prop[0]
            shape = prop[2]
            dtype = prop[3]
            unit = prop[4]
            category = prop[6]
            if shape > 1:
                val = [0] * shape
            else:
                val = 0
            subhalo[name] = unyt.unyt_array(
                val, dtype=dtype, units=unit, registry=registry
            )
            if do_calculation[category]:
                val = getattr(part_props, name)
                if val is not None:
                    assert (
                        subhalo[name].shape == val.shape
                    ), f"Attempting to store {name} with wrong dimensions"
                    if unit == "dimensionless":
                        subhalo[name] = unyt.unyt_array(
                            val.astype(dtype),
                            dtype=dtype,
                            units=unit,
                            registry=registry,
                        )
                    else:
                        subhalo[name] += val

        # Add these properties to the output
        if self.bound_only:
            prefix = "BoundSubhaloProperties"
        else:
            prefix = "FOFSubhaloProperties"
        for prop in self.property_list:
            outputname = prop[1]
            # skip properties that are masked
            if not self.property_mask[outputname]:
                continue
            is_dmo = prop[8]
            if do_calculation["DMO"] and not is_dmo:
                continue
            name = prop[0]
            description = prop[5]
            halo_result.update({f"{prefix}/{outputname}": (subhalo[name], description)})


def test_subhalo_properties():
    """
    Unit test for the subhalo property calculations.

    We generate 100 random "dummy" halos and feed them to
    SubhaloProperties::calculate(). We check that the returned values
    are present, and have the right units, size and dtype
    """

    from dummy_halo_generator import DummyHaloGenerator

    # initialise the DummyHaloGenerator with a random seed
    dummy_halos = DummyHaloGenerator(16902)
    cat_filter = CategoryFilter(
        {"general": 0, "gas": 0, "dm": 0, "star": 0, "baryon": 0}
    )
    parameters = ParameterFile(
        parameter_dictionary={
            "aliases": {
                "PartType0/ElementMassFractions": "PartType0/SmoothedElementMassFractions",
                "PartType4/ElementMassFractions": "PartType4/SmoothedElementMassFractions",
            }
        }
    )
    dummy_halos.get_cell_grid().snapshot_datasets.setup_aliases(
        parameters.get_aliases()
    )
    parameters.get_halo_type_variations(
        "SubhaloProperties",
        {"FOF": {"bound_only": False}, "Bound": {"bound_only": True}},
    )

    recently_heated_gas_filter = RecentlyHeatedGasFilter(dummy_halos.get_cell_grid())
    stellar_age_calculator = StellarAgeCalculator(dummy_halos.get_cell_grid())

    property_calculator_bound = SubhaloProperties(
        dummy_halos.get_cell_grid(),
        parameters,
        recently_heated_gas_filter,
        stellar_age_calculator,
        cat_filter,
    )
    property_calculator_both = SubhaloProperties(
        dummy_halos.get_cell_grid(),
        parameters,
        recently_heated_gas_filter,
        stellar_age_calculator,
        cat_filter,
        False,
    )
    parameters.write_parameters("subhalo.used_parameters.yml")

    # generate 100 random halos
    for i in range(100):
        input_halo, data, _, _, _, _ = dummy_halos.get_random_halo(
            [1, 10, 100, 1000, 10000]
        )

        halo_result = {}
        for subhalo_name, prop_calc in [
            ("FOFSubhaloProperties", property_calculator_both),
            ("BoundSubhaloProperties", property_calculator_bound),
        ]:
            input_data = {}
            for ptype in prop_calc.particle_properties:
                if ptype in data:
                    input_data[ptype] = {}
                    for dset in prop_calc.particle_properties[ptype]:
                        input_data[ptype][dset] = data[ptype][dset]
            input_halo_copy = input_halo.copy()
            input_data_copy = input_data.copy()
            prop_calc.calculate(input_halo, 0.0 * unyt.kpc, input_data, halo_result)
            assert input_halo == input_halo_copy
            assert input_data == input_data_copy

            # check that the calculation returns the correct values
            for prop in prop_calc.property_list:
                outputname = prop[1]
                size = prop[2]
                dtype = prop[3]
                unit_string = prop[4]
                full_name = f"{subhalo_name}/{outputname}"
                assert full_name in halo_result
                result = halo_result[full_name][0]
                assert (len(result.shape) == 0 and size == 1) or result.shape[0] == size
                assert result.dtype == dtype
                unit = unyt.Unit(unit_string)
                assert result.units.same_dimensions_as(unit.units)

    # Now test the calculation for each property individually, to make sure that
    # all properties read all the datasets they require
    all_parameters = parameters.get_parameters()
    for property in all_parameters["SubhaloProperties"]["properties"]:
        print(f"Testing only {property}...")
        single_property = dict(all_parameters)
        for other_property in all_parameters["SubhaloProperties"]["properties"]:
            single_property["SubhaloProperties"]["properties"][other_property] = (
                other_property == property
            ) or other_property.startswith("NumberOf")
        single_parameters = ParameterFile(parameter_dictionary=single_property)
        property_calculator_bound = SubhaloProperties(
            dummy_halos.get_cell_grid(),
            single_parameters,
            recently_heated_gas_filter,
            stellar_age_calculator,
            cat_filter,
        )
        property_calculator_both = SubhaloProperties(
            dummy_halos.get_cell_grid(),
            single_parameters,
            recently_heated_gas_filter,
            stellar_age_calculator,
            cat_filter,
            False,
        )
        halo_result = {}
        for subhalo_name, prop_calc in [
            ("FOFSubhaloProperties", property_calculator_both),
            ("BoundSubhaloProperties", property_calculator_bound),
        ]:
            input_data = {}
            for ptype in prop_calc.particle_properties:
                if ptype in data:
                    input_data[ptype] = {}
                    for dset in prop_calc.particle_properties[ptype]:
                        input_data[ptype][dset] = data[ptype][dset]
            input_halo_copy = input_halo.copy()
            input_data_copy = input_data.copy()
            prop_calc.calculate(input_halo, 0.0 * unyt.kpc, input_data, halo_result)
            assert input_halo == input_halo_copy
            assert input_data == input_data_copy

            # check that the calculation returns the correct values
            for prop in prop_calc.property_list:
                outputname = prop[1]
                if not outputname == property:
                    continue
                size = prop[2]
                dtype = prop[3]
                unit_string = prop[4]
                full_name = f"{subhalo_name}/{outputname}"
                assert full_name in halo_result
                result = halo_result[full_name][0]
                assert (len(result.shape) == 0 and size == 1) or result.shape[0] == size
                assert result.dtype == dtype
                unit = unyt.Unit(unit_string)
                assert result.units.same_dimensions_as(unit.units)

    dummy_halos.get_cell_grid().snapshot_datasets.print_dataset_log()


if __name__ == "__main__":
    """
    Standalone version of the program: just run the unit test.

    Note that this can also be achieved by running "pytest *.py" in the folder.
    """
    print("Running test_subhalo_properties()...")
    test_subhalo_properties()
    print("Test passed.")<|MERGE_RESOLUTION|>--- conflicted
+++ resolved
@@ -641,16 +641,10 @@
         return None
 
     @lazy_property
-<<<<<<< HEAD
-    def TotalInertiaTensor(self):
-=======
-    def TotalAxisLengths(self) -> unyt.unyt_array:
-        """
-        Axis lengths of the total mass distribution in the subhalo.
-
-        Ordered from longest to shortest axis.
-        """
->>>>>>> e1cd99c1
+    def TotalInertiaTensor(self) -> unyt.unyt_array:
+        """
+        Inertia tensor of the total mass distribution of the subhalo.
+        """
         if self.Mtot == 0:
             return None
         return get_inertia_tensor(self.mass, self.position)
@@ -733,16 +727,10 @@
         return 1.0 - 2.0 * self.internal_Mcountrot_gas / self.Mgas
 
     @lazy_property
-<<<<<<< HEAD
-    def GasInertiaTensor(self):
-=======
-    def GasAxisLengths(self) -> unyt.unyt_array:
-        """
-        Axis lengths of the gas particle distribution in the subhalo.
-
-        Sorted from longest to shortest axis.
-        """
->>>>>>> e1cd99c1
+    def GasInertiaTensor(self) -> unyt.unyt_array:
+        """
+        Inertia tensor of the gas particle distribution of the subhalo.
+        """
         if self.Mgas == 0:
             return None
         return get_inertia_tensor(self.mass_gas, self.pos_gas)
@@ -790,16 +778,10 @@
         )
 
     @lazy_property
-<<<<<<< HEAD
-    def DMInertiaTensor(self):
-=======
-    def DMAxisLengths(self) -> unyt.unyt_array:
-        """
-        Axis lengths of the dark matter particle distribution in the subhalo.
-
-        Sorted from longest to shortest axis.
-        """
->>>>>>> e1cd99c1
+    def DMInertiaTensor(self) -> unyt.unyt_array:
+        """
+        Inertia tensor of the dark matter particle distribution in the subhalo.
+        """
         if self.Mdm == 0:
             return None
         return get_inertia_tensor(self.mass_dm, self.pos_dm)
@@ -920,16 +902,10 @@
         return 1.0 - 2.0 * self.internal_Mcountrot_star / self.Mstar
 
     @lazy_property
-<<<<<<< HEAD
-    def StellarInertiaTensor(self):
-=======
-    def StellarAxisLengths(self) -> unyt.unyt_array:
-        """
-        Axis lengths of the star particle distribution in the subhalo.
-
-        Sorted from longest to shortest axis.
-        """
->>>>>>> e1cd99c1
+    def StellarInertiaTensor(self) -> unyt.unyt_array:
+        """
+        Inertia tensor of the star particle distribution in the subhalo.
+        """
         if self.Mstar == 0:
             return None
         return get_inertia_tensor(self.mass_star, self.pos_star)
@@ -1015,17 +991,11 @@
         return self.internal_kappa_bar
 
     @lazy_property
-<<<<<<< HEAD
-    def BaryonInertiaTensor(self):
-=======
-    def BaryonAxisLengths(self) -> unyt.unyt_array:
-        """
-        Axis lengths of the baryon (gas + star) particle distribution in the
+    def BaryonInertiaTensor(self) -> unyt.unyt_array:
+        """
+        Inertia tensor of the baryon (gas + star) particle distribution in the
         subhalo.
-
-        Sorted from longest to shortest axis.
-        """
->>>>>>> e1cd99c1
+        """
         if self.Mbaryon == 0:
             return None
         return get_inertia_tensor(self.mass_baryons, self.pos_baryons)
@@ -1336,9 +1306,6 @@
 
 
 class SubhaloProperties(HaloProperty):
-<<<<<<< HEAD
-    # get the properties we want from the table
-=======
     """
     Compute subhalo properties for halos.
 
@@ -1352,7 +1319,6 @@
     Each property should have a corresponding method/property/lazy_property in
     the SubhaloParticleData class above.
     """
->>>>>>> e1cd99c1
     property_list = [
         (prop, *PropertyTable.full_property_list[prop])
         for prop in [
@@ -1531,9 +1497,6 @@
         types_present = [type for type in self.particle_properties if type in data]
 
         part_props = SubhaloParticleData(
-<<<<<<< HEAD
-            input_halo, data, types_present, self.grnr, self.stellar_ages, self.filter
-=======
             input_halo,
             data,
             types_present,
@@ -1541,7 +1504,6 @@
             self.stellar_ages,
             self.filter,
             self.snapshot_datasets,
->>>>>>> e1cd99c1
         )
 
         if not self.bound_only:
