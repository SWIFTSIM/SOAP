--- conflicted
+++ resolved
@@ -89,15 +89,8 @@
     # Report number of ranks, compute nodes etc
     if comm_world_rank == 0:
         print("Starting halo properties calculation on %d MPI ranks" % comm_world_size)
-<<<<<<< HEAD
-        print(
-            "Can process %d chunks in parallel using %d ranks per chunk"
-            % (inter_node_size, intra_node_size)
-        )
-=======
         print("Can process %d chunks in parallel using %d ranks per chunk" % (inter_node_size, intra_node_size))
         print("Number of MPI ranks per node reading snapshots: %d" % args.max_ranks_reading)
->>>>>>> fcac31fa
 
     # Open the snapshot and read SWIFT cell structure, units etc
     if comm_world_rank == 0:
@@ -275,21 +268,10 @@
 
     # Execute the chunk tasks
     timings = []
-<<<<<<< HEAD
-    local_results = task_queue.execute_tasks(
-        tasks,
-        args=(cellgrid, comm_intra_node, inter_node_rank, timings),
-        comm_all=comm_world,
-        comm_master=comm_inter_node,
-        comm_workers=comm_intra_node,
-        task_type=chunk_tasks.ChunkTask,
-    )
-=======
     local_results = task_queue.execute_tasks(tasks,
                                              args=(cellgrid, comm_intra_node, inter_node_rank, timings, args.max_ranks_reading),
                                              comm_all=comm_world, comm_master=comm_inter_node,
                                              comm_workers=comm_intra_node, task_type=chunk_tasks.ChunkTask)
->>>>>>> fcac31fa
 
     # The result list has one element per chunk processed. Each element is itself a
     # list of result sets, with one element per iteration that was required.
