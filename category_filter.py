#!/bin/env python

"""
category_filter.py

Filter used to determine which halo properties should be computed.
This decision is based on the number of particles in the FOF subhalo and
the category a particular halo property belongs to.

There are 6 categories:
 - basic: Always computed.
 - general: Only computed if the total number of particles exceeds a threshold.
 - gas: Only computed if the number of gas particles exceeds a threshold.
 - dm: Only computed if the number of dark matter particles exceeds a threshold.
 - star: Only computed if the number of star particles exceeds a threshold.
 - baryon: Only computed if the number of baryon (gas + star) particles exceeds a threshold.

Additionally, this object also marks properties that should not be computed for DMO runs.

The filter thresholds for the 5 categories that use a threshold are read from the parameter
file. The corresponding particle numbers are hardcoded to be read from the
FOFSubhaloProperties properties.
"""

from property_table import PropertyTable
from typing import Dict

# hardcoded names of the particle number data to use:
# FOFSubhaloProperties/<correct name for Ngas/Ndm/Nstar/Nbh>
gas_filter_name = f"FOFSubhaloProperties/{PropertyTable.full_property_list['Ngas'][0]}"
dm_filter_name = f"FOFSubhaloProperties/{PropertyTable.full_property_list['Ndm'][0]}"
star_filter_name = (
    f"FOFSubhaloProperties/{PropertyTable.full_property_list['Nstar'][0]}"
)
bh_filter_name = f"FOFSubhaloProperties/{PropertyTable.full_property_list['Nbh'][0]}"


class CategoryFilter:
    """
    Filter used to determine whether properties need to be calculated for a
    certain halo or not.

    This decision is always based on the number of particles in the 6D FOF
    group, and requires the calculation of FOFSubhaloProperties for each halo.
    """

<<<<<<< HEAD
    def __init__(
        self, Ngeneral=100, Ngas=50, Ndm=100, Nstar=50, Nbaryon=100, dmo=False
    ):
        self.Ngeneral = Ngeneral
        self.Ngas = Ngas
        self.Ndm = Ndm
        self.Nstar = Nstar
        self.Nbaryon = Nbaryon
=======
    def __init__(self, filter_values: Dict, dmo: bool = False):
        """
        Construct the filter with the requested filter thresholds.

        Parameters:
         - filter_values: Dict
           Dictionary containing the filter thresholds for the 5 categories that
           require such a threshold. These should be read from the parameter file.
         - dmo: bool
           Whether or not SOAP is run in DMO mode, in which case only properties that
           are marked for DMO calculation are actually computed.
        """
        self.Ngeneral = filter_values["general"]
        self.Ngas = filter_values["gas"]
        self.Ndm = filter_values["dm"]
        self.Nstar = filter_values["star"]
        self.Nbaryon = filter_values["baryon"]
>>>>>>> e1cd99c1
        self.dmo = dmo

    def get_filters_direct(self, Ngas: int, Ndm: int, Nstar: int, Nbh: int) -> Dict:
        """
        Get the mask for each category, directly based on the particle numbers of
        gas, dm, stars and bh.

        Parameters:
         - Nx: int
           Particle numbers for the FOF subhalo.
        Returns a dictionary containing True/False for each property category.
        """
        return {
            "basic": True,
            "general": Ngas + Ndm + Nstar + Nbh >= self.Ngeneral,
            "gas": Ngas >= self.Ngas,
            "dm": Ndm >= self.Ndm,
            "star": Nstar >= self.Nstar,
            "baryon": Ngas + Nstar >= self.Nbaryon,
            "DMO": self.dmo,
        }

    def get_filters(self, halo_result: Dict) -> Dict:
        """
        Get the mask for each category, based on the particle numbers of
        the FOF subhalo group.

        Parameters:
         - halo_result: Dict
           Halo result dictionary that contains the particle numbers for the FOF subhalo.
        Returns a dictionary containing True/False for each property category.
        """
        Ndm = halo_result[dm_filter_name][0].value
        if self.dmo:
            Ngas = 0
            Nstar = 0
            Nbh = 0
        else:
            Ngas = halo_result[gas_filter_name][0].value
            Nstar = halo_result[star_filter_name][0].value
            Nbh = halo_result[bh_filter_name][0].value
        return self.get_filters_direct(Ngas, Ndm, Nstar, Nbh)

    def get_compression_metadata(self, property_output_name: str) -> Dict:
        """
        Get the dictionary with compression metadata for a particular property.

        Parameters:
         - property_output_name: str
           Name of a halo property as it appears in the output file.

        Returns a dictionary with (lossy) compression metadata. Currently, this
        dictionary contains the following keys:
         - Lossy Compression Algorithm: name of a lossy compression algorithm
           (we support the same algorithms as SWIFT), or None for no lossy
           compression.
         - Is Compressed: whether or not the lossy compression algorithm was
           actually applied to the data. Currently, this is always "False", since
           the lossy compression is done by a post-processing script.
        """
        base_output_name = property_output_name.split("/")[-1]
        compression = None
        for _, prop in PropertyTable.full_property_list.items():
            if prop[0] == base_output_name:
                compression = prop[6]
        if compression is None:
            return {"Lossy Compression Algorithm": "None", "Is Compressed": False}
        else:
            return {"Lossy Compression Algorithm": compression, "Is Compressed": False}

    def get_filter_metadata(self, property_output_name: str) -> Dict:
        """
        Get the dictionary with category filter metadata for a particular property.

        Parameters:
         - property_output_name: str
           Name of a halo property as it appears in the output file.

        Returns a dictionary with category filter metadata. Currently, this
        dictionary contains the following keys:
         - Masked: Whether or not some of the elements in the output have been
           masked. This is purely based on the category of the property: if this
           is "VR" or "basic", the flag is "False", otherwise it is "True" (even
           if the threshold is set to 0, so that there is effectively no masking).
         - Mask Datasets: Particle number datasets that were used for masking. This
           is a list of dataset names as they appear in the SOAP output (full path),
           e.g. [
             "FOFSubhaloProperties/NumberOfGasParticles",
             "FOFSubhaloProperties/NumberOfDarkMatterParticles"
           ]
           Only present if Masked==True.
         - Mask Threshold: Threshold value used for masking. A row in the output is
           masked (i.e. set to zero) if the sum of the elements in Mask Datasets is
           strictly below this value.

        Note that it is hence always possible to reproduce the mask for a dataset using
        this metadata.
        """
        base_output_name = property_output_name.split("/")[-1]
        category = None
        for _, prop in PropertyTable.full_property_list.items():
            if prop[0] == base_output_name:
                category = prop[5]
        # category=None corresponds to quantities outside the table
        # (e.g. "density_in_search_radius")
        if category is None or category == "basic":
            return {"Masked": False}
        elif category == "general":
            return {
                "Masked": True,
                "Mask Datasets": [
                    gas_filter_name,
                    dm_filter_name,
                    star_filter_name,
                    bh_filter_name,
                ],
                "Mask Threshold": self.Ngeneral,
            }
        elif category == "gas":
            return {
                "Masked": True,
                "Mask Datasets": [gas_filter_name],
                "Mask Threshold": self.Ngas,
            }
        elif category == "dm":
            return {
                "Masked": True,
                "Mask Datasets": [dm_filter_name],
                "Mask Threshold": self.Ndm,
            }
        elif category == "star":
            return {
                "Masked": True,
                "Mask Datasets": [star_filter_name],
                "Mask Threshold": self.Nstar,
            }
        elif category == "baryon":
            return {
                "Masked": True,
                "Mask Datasets": [gas_filter_name, star_filter_name],
                "Mask Threshold": self.Nbaryon,
            }
        else:
            # if we don't know the category, we cannot mask it
            # (e.g. "VR")
            return {"Masked": False}<|MERGE_RESOLUTION|>--- conflicted
+++ resolved
@@ -44,16 +44,6 @@
     group, and requires the calculation of FOFSubhaloProperties for each halo.
     """
 
-<<<<<<< HEAD
-    def __init__(
-        self, Ngeneral=100, Ngas=50, Ndm=100, Nstar=50, Nbaryon=100, dmo=False
-    ):
-        self.Ngeneral = Ngeneral
-        self.Ngas = Ngas
-        self.Ndm = Ndm
-        self.Nstar = Nstar
-        self.Nbaryon = Nbaryon
-=======
     def __init__(self, filter_values: Dict, dmo: bool = False):
         """
         Construct the filter with the requested filter thresholds.
@@ -71,7 +61,6 @@
         self.Ndm = filter_values["dm"]
         self.Nstar = filter_values["star"]
         self.Nbaryon = filter_values["baryon"]
->>>>>>> e1cd99c1
         self.dmo = dmo
 
     def get_filters_direct(self, Ngas: int, Ndm: int, Nstar: int, Nbh: int) -> Dict:
