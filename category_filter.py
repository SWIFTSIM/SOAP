#!/bin/env python

"""
category_filter.py

Filter used to determine which halo properties should be computed.
This decision is based on the number of particles in the subhalo and
the category a particular halo property belongs to.

There are 6 categories:
 - basic: Always computed.
 - general: Only computed if the total number of particles exceeds a threshold.
 - gas: Only computed if the number of gas particles exceeds a threshold.
 - dm: Only computed if the number of dark matter particles exceeds a threshold.
 - star: Only computed if the number of star particles exceeds a threshold.
 - baryon: Only computed if the number of baryon (gas + star) particles exceeds a threshold.

Additionally, this object also marks properties that should not be computed for DMO runs.

The filter thresholds for the 5 categories that use a threshold are read from the parameter
file. The corresponding particle numbers are hardcoded to be read from the
BoundSubhalo properties.
"""

from property_table import PropertyTable
from typing import Dict

<<<<<<< HEAD
=======
# Hardcoded names of the particle number data to use:
gas_filter_name = (
    f"BoundSubhalo/{PropertyTable.full_property_list['Ngas'][0]}"
)
dm_filter_name = f"BoundSubhalo/{PropertyTable.full_property_list['Ndm'][0]}"
star_filter_name = (
    f"BoundSubhalo/{PropertyTable.full_property_list['Nstar'][0]}"
)
bh_filter_name = f"BoundSubhalo/{PropertyTable.full_property_list['Nbh'][0]}"


>>>>>>> fb0fa50d
class CategoryFilter:
    """
    Filter used to determine whether properties need to be calculated for a
    certain halo or not.

    This decision is always based on the number of particles in the subhalo, 
    and requires the calculation of BoundSubhalo for each halo.
    """

    def __init__(self, filters: Dict, dmo: bool = False):
        """
        Construct the filter with the requested filter thresholds.

        Parameters:
         - filter_values: Dict
           Dictionary containing the filter thresholds for the 5 categories that
           require such a threshold. These should be read from the parameter file.
         - dmo: bool
           Whether or not SOAP is run in DMO mode, in which case only properties that
           are marked for DMO calculation are actually computed.
        """
        self.filters = filters
        self.dmo = dmo

    def get_do_calculation(self, halo_result: Dict, precomputed_properties: Dict = {}) -> Dict:
        """
        Get a mask for each category, depending on the properties of the subhalo.

        Parameters:
         - halo_result: Dict
           Halo result dictionary that contains the properties for the subhalo.
         - precomputed_properties: Dict
           Helper dictionary that can be passed if necessary properties
           have not yet been added to the halo result dictionary

        Returns a dictionary containing True/False for each filter category.
        """
        do_calculation = {'basic': True, 'DMO': self.dmo}
        if self.dmo:
            precomputed_properties['BoundSubhaloProperties/NumberOfGasParticles'] = 0
            precomputed_properties['BoundSubhaloProperties/NumberOfStarParticles'] = 0
            precomputed_properties['BoundSubhaloProperties/NumberOfBlackHoleParticles'] = 0
        for name, filter_info in self.filters.items():
            if (len(filter_info['properties']) == 1) or (filter_info['combine_properties'] == 'sum'):
                v = 0
                for prop in filter_info['properties']:
                    # Try to find the property in precomputed_properties
                    if prop in precomputed_properties:
                        v += precomputed_properties[prop]
                    # If property is also not present in halo_result throw an error
                    else:
                        v += halo_result[prop][0].value
                do_calculation[name] = v >= filter_info['limit']
            else:
                msg = f'Invalid combine_properties function for filter {name}'
                raise NotImplementedError(msg)
        return do_calculation

    def get_compression_metadata(self, property_output_name: str) -> Dict:
        """
        Get the dictionary with compression metadata for a particular property.

        Parameters:
         - property_output_name: str
           Name of a halo property as it appears in the output file.

        Returns a dictionary with (lossy) compression metadata. Currently, this
        dictionary contains the following keys:
         - Lossy Compression Algorithm: name of a lossy compression algorithm
           (we support the same algorithms as SWIFT), or None for no lossy
           compression.
         - Is Compressed: whether or not the lossy compression algorithm was
           actually applied to the data. Currently, this is always "False", since
           the lossy compression is done by a post-processing script.
        """
        base_output_name = property_output_name.split("/")[-1]
        compression = None
        for _, prop in PropertyTable.full_property_list.items():
            if prop[0] == base_output_name:
                compression = prop[6]
        if compression is None:
            return {"Lossy Compression Algorithm": "None", "Is Compressed": False}
        else:
            return {"Lossy Compression Algorithm": compression, "Is Compressed": False}

    def get_filter_metadata(self, property_output_name: str) -> Dict:
        """
        Get the dictionary with category filter metadata for a particular property.

        Parameters:
         - property_output_name: str
           Name of a halo property as it appears in the output file.

        Returns a dictionary with category filter metadata. Currently, this
        dictionary contains the following keys:
         - Masked: Whether or not some of the elements in the output have been
           masked. This is purely based on the category of the property: if this
           is "VR" or "basic", the flag is "False", otherwise it is "True" (even
           if the threshold is set to 0, so that there is effectively no masking).
         - Mask Datasets: Particle number datasets that were used for masking. This
           is a list of dataset names as they appear in the SOAP output (full path),
           e.g. [
             "BoundSubhalo/NumberOfGasParticles",
             "BoundSubhalo/NumberOfDarkMatterParticles"
           ]
           Only present if Masked==True.
         - Mask Threshold: Threshold value used for masking. A row in the output is
           masked (i.e. set to zero) if the sum of the elements in Mask Datasets is
           strictly below this value.
         - Mask Dataset Combination: Only present if Mask Datasets contains multiple
           values. Describes how the datasets were combined before comparing to the
           threshold value.

        Note that it is hence always possible to reproduce the mask for a dataset using
        this metadata.
        """
        base_output_name = property_output_name.split("/")[-1]
        category = None
        for _, prop in PropertyTable.full_property_list.items():
            if prop[0] == base_output_name:
                category = prop[5]
        # category=None corresponds to quantities outside the table
        # (e.g. "density_in_search_radius")
        if category is None or category == "basic":
            return {"Masked": False}
        elif category in self.filters:
            metadata = {
                "Masked": True,
                "Mask Datasets": self.filters[category]['properties'],
                "Mask Threshold": self.filters[category]['limit'],
            }
            if len(self.filters[category]['properties']) > 1:
                metadata["Mask Dataset Combination"] = self.filters[category]['combine_properties']
            return metadata
        else:
            # if we don't know the category, we cannot mask it
            # (e.g. "VR")
            return {"Masked": False}

    def print_filters(self):
        if self.dmo:
            print("Run in DMO mode")
        print('Category filters :')
        for name, filter_info in self.filters.items():
            print(f"  {name.ljust(10)}{filter_info['limit']}")<|MERGE_RESOLUTION|>--- conflicted
+++ resolved
@@ -25,20 +25,6 @@
 from property_table import PropertyTable
 from typing import Dict
 
-<<<<<<< HEAD
-=======
-# Hardcoded names of the particle number data to use:
-gas_filter_name = (
-    f"BoundSubhalo/{PropertyTable.full_property_list['Ngas'][0]}"
-)
-dm_filter_name = f"BoundSubhalo/{PropertyTable.full_property_list['Ndm'][0]}"
-star_filter_name = (
-    f"BoundSubhalo/{PropertyTable.full_property_list['Nstar'][0]}"
-)
-bh_filter_name = f"BoundSubhalo/{PropertyTable.full_property_list['Nbh'][0]}"
-
-
->>>>>>> fb0fa50d
 class CategoryFilter:
     """
     Filter used to determine whether properties need to be calculated for a
@@ -78,9 +64,9 @@
         """
         do_calculation = {'basic': True, 'DMO': self.dmo}
         if self.dmo:
-            precomputed_properties['BoundSubhaloProperties/NumberOfGasParticles'] = 0
-            precomputed_properties['BoundSubhaloProperties/NumberOfStarParticles'] = 0
-            precomputed_properties['BoundSubhaloProperties/NumberOfBlackHoleParticles'] = 0
+            precomputed_properties['BoundSubhalo/NumberOfGasParticles'] = 0
+            precomputed_properties['BoundSubhalo/NumberOfStarParticles'] = 0
+            precomputed_properties['BoundSubhalo/NumberOfBlackHoleParticles'] = 0
         for name, filter_info in self.filters.items():
             if (len(filter_info['properties']) == 1) or (filter_info['combine_properties'] == 'sum'):
                 v = 0
