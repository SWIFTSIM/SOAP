#!/bin/env python

import os
import time

import h5py
import numpy as np
import unyt

import shared_mesh
import shared_array
from dataset_names import mass_dataset, ptypes_for_so_masses
from halo_tasks import process_halos
from mask_cells import mask_cells
import memory_use
import result_set

# Will label messages with time since run start
time_start = time.time()


def share_array(comm, arr):
    """
    Take the array on rank 0 of communicator comm and copy it into
    shared memory. All ranks in comm must be on the same node.
    """
    unyt_array = isinstance(arr, unyt.unyt_array)
    comm_rank = comm.Get_rank()
    shape = None
    dtype = None
    units = None
    if comm_rank == 0:
        shape = list(arr.shape)
        dtype = arr.dtype
        if unyt_array:
            units = arr.units
    shape, dtype, units = comm.bcast((shape, dtype, units))
    if comm_rank > 0:
        shape[0] = 0
    shared_arr = shared_array.SharedArray(shape, dtype, comm, units)
    if comm_rank == 0:
        shared_arr.full[...] = arr[...]
    shared_arr.sync()
    comm.barrier()
    return shared_arr


def box_wrap(pos, ref_pos, boxsize):
    shift = ref_pos[None, :] - 0.5 * boxsize
    return (pos - shift) % boxsize + shift


class ChunkTask:
    """
    Each ChunkTask is a set of halos in a patch of the simulation volume
    for which we want to evaluate spherical overdensity properties.

    Each ChunkTask is called collectively on all of the MPI ranks in one
    compute node. The task imports the halos to be processed, reads in
    the required patch of the snapshot and computes halo properties.    
    """

    def __init__(self, halo_prop_list=None, chunk_nr=0, nr_chunks=1):

        self.halo_prop_list = halo_prop_list
        self.chunk_nr = chunk_nr
        self.nr_chunks = nr_chunks
        self.shared = False

    def __call__(
        self,
        cellgrid,
        so_cat,
        comm,
        inter_node_rank,
        timings,
        max_ranks_reading,
        scratch_file_format,
    ):

        # Get communicator size and rank within this compute node
        comm_rank = comm.Get_rank()
        comm_size = comm.Get_size()

        def message(m):
            if inter_node_rank >= 0:
                print(
                    "[%8.1fs] %d: [%d/%d] %s"
                    % (
                        time.time() - time_start,
                        inter_node_rank,
                        self.chunk_nr,
                        self.nr_chunks,
                        m,
                    )
                )


        # The first rank on this node import the halos to be processed.
        # It also checks if this chunk has already been processed (by
        # a previous SOAP run that crashed).
        comm.barrier()
        t0_halos = time.time()
        result_metadata = None
        if comm_rank == 0:
            # Receive arrays
            self.halo_arrays = so_cat.request_chunk(self.chunk_nr)
            # Add a done flag for each halo
            nr_halos = len(self.halo_arrays["index"])
            self.halo_arrays["done"] = unyt.unyt_array(
                np.zeros(nr_halos, dtype=np.int8), dtype=np.int8
            )
            # Will need to broadcast names of the halo properties
            names = list(self.halo_arrays.keys())

            chunk_file_already_exists = False
            # Check if the chunk file exists, was fully written, and has the correct objects
            filename = scratch_file_format % {"file_nr": self.chunk_nr}
            if os.path.exists(filename):
                try:
                    with h5py.File(filename, 'r') as outfile:
                        chunk_file_already_exists = outfile.attrs.get('Write complete', False)
                        index = np.sort(outfile['InputHalos/HaloCatalogueIndex'][:])
                        file_calc_names = sorted(outfile.attrs["calc_names"].tolist())
                    # Check we have the correct halo indices
                    if not np.all(index == np.sort(self.halo_arrays['index'].value)):
                        chunk_file_already_exists = False
                    # Check halo properties are the same
                    calc_names = sorted([hp.name for hp in self.halo_prop_list])
                    if len(calc_names) != len(file_calc_names):
                        chunk_file_already_exists = False
                    for name1, name2 in zip(calc_names, file_calc_names):
                        if name1 != name2:
                            chunk_file_already_exists = False
                except Exception as e:
                    # Blanket catch in case there are i/o issues with the chunk file
                    chunk_file_already_exists = False

            # File is valid, let's extracting the metadata from it
            if chunk_file_already_exists:
                result_metadata = result_set.get_metadata_from_chunk_file(filename, self.halo_prop_list, cellgrid.snap_unit_registry)

        else:
            chunk_file_already_exists = None
            names = None
            self.halo_arrays = {}
        names = comm.bcast(names)

        chunk_file_already_exists = comm.bcast(chunk_file_already_exists)
        if chunk_file_already_exists:
            message(f'Using pre-existing file for chunk')
            return result_metadata

        # Then we copy the halo arrays into shared memory
        for name in names:
            if comm_rank == 0:
                arr = self.halo_arrays[name]
            else:
                arr = None
            self.halo_arrays[name] = share_array(comm, arr)
        t1_halos = time.time()
        nr_halos = len(self.halo_arrays["index"].full)
        self.shared = True  # So we know to explicitly free the shared memory regions
        message(
            "receiving %d halos for chunk %d took %.2fs"
            % (nr_halos, self.chunk_nr, t1_halos - t0_halos)
        )

        # Create object to store the results for this chunk
        results = result_set.ResultSet(initial_size=max(1, nr_halos // comm_size))

        # Unpack arrays we need
        centre = self.halo_arrays["cofp"]
        read_radius = self.halo_arrays["read_radius"]
        done = self.halo_arrays["done"]

        # Repeat until all halos have been done
        task_time_all_iterations = 0.0
        while True:

            # Find the region we need to read in, allowing for particles outside their cells
            comm.barrier()
            t0_mask = time.time()
            mask = mask_cells(comm, cellgrid, centre.full, read_radius.full, done.full)
            nr_cells = np.sum(mask == True)
            comm.barrier()
            t1_mask = time.time()
            message(
                "identified %d cells to read in %.2fs" % (nr_cells, t1_mask - t0_mask)
            )
            nr_halos = len(self.halo_arrays["index"].full)

            # Get the cosmology info from the input snapshot
            critical_density = cellgrid.critical_density
            mean_density = cellgrid.mean_density
            a = cellgrid.a
            z = cellgrid.z
            boxsize = cellgrid.boxsize

            # Find reference position for box wrapping:
            # Coordinates will be wrapped in order to minimize the size of the volume we place
            # the mesh over. TODO: use a tree instead so that this isn't necessary.
            pos_min = np.amin(centre.full, axis=0)
            pos_max = np.amax(centre.full, axis=0)
            ref_pos = (pos_min + pos_max) / 2

            # Find all particle properties we need to read in:
            # For each particle type this is the union of the quantities
            # needed for each calculation.
            if comm_rank == 0:
                properties = {}
                # Check if we need to compute spherical overdensity masses
                need_so = False
                for halo_prop in self.halo_prop_list:
                    if (
                        halo_prop.mean_density_multiple is not None
                        or halo_prop.critical_density_multiple is not None
                    ):
                        need_so = True
                # If we're computing SO masses, we need masses and positions of all particle types
                if need_so:
                    for ptype in ptypes_for_so_masses:
                        properties[ptype] = set(["Coordinates", mass_dataset(ptype)])
                # Add particle properties needed for halo property calculations
                for halo_prop in self.halo_prop_list:
                    for ptype in halo_prop.particle_properties:
                        if ptype not in properties:
                            properties[ptype] = set()
                        properties[ptype] = properties[ptype].union(
                            halo_prop.particle_properties[ptype]
                        )
                for ptype in properties:
                    properties[ptype] = list(properties[ptype])
                try:
<<<<<<< HEAD
                    cellgrid.check_datasets_exist(properties)
                except KeyError as err_msg:
                    print(err_msg)
                    comm.Abort()
=======
                    cellgrid.check_datasets_exist(properties, self.halo_prop_list)
                except KeyError as err_msg:
                    print(err_msg)
                    comm.Abort(1)
>>>>>>> ef559e39
            else:
                properties = None
            properties = comm.bcast(properties)

            # Read in particles in the required region
            comm.barrier()
            t0_read = time.time()
            data = cellgrid.read_masked_cells_to_shared_memory(
                properties, mask, comm, max_ranks_reading
            )
            comm.barrier()
            t1_read = time.time()

            # Count how many particles we read in
            nr_parts = 0
            for ptype in data:
                name = mass_dataset(ptype)
                nr_parts += data[ptype][name].full.shape[0]
            if nr_parts == 0:
                # Should be impossible: all halos have particles!
                raise Exception("Task has zero particles?!")

            # Compute number of bytes read
            nr_bytes = 0
            for ptype in data:
                for name in data[ptype]:
                    nr_bytes += data[ptype][name].full.nbytes
            nr_mb = nr_bytes / (1024 ** 2)
            rate = nr_mb / (t1_read - t0_read)
            message(
                "read in %d particles in %.1fs = %.1fMB/s (uncompressed)"
                % (nr_parts, t1_read - t0_read, rate)
            )

            # Do periodic shift of particles to copies nearest the reference point
            for ptype in data:
                if "Coordinates" in data[ptype]:
                    data[ptype]["Coordinates"].local[:] = box_wrap(
                        data[ptype]["Coordinates"].local[:], ref_pos, boxsize
                    )

            # Build the mesh for each particle type
            comm.barrier()
            t0_mesh = time.time()
            mesh = {}
            for ptype in data:
                # Find the particle coordinates
                pos = data[ptype]["Coordinates"]
                nr_parts_type = pos.full.shape[0]
                # Compute mesh resolution to give roughly fixed number of particles per cell
                target_nr_per_cell = 1000
                max_resolution = 256
                resolution = int((nr_parts_type / target_nr_per_cell) ** (1.0 / 3.0))
                resolution = min(max(resolution, 1), max_resolution)
                # Build the mesh for this particle type
                mesh[ptype] = shared_mesh.SharedMesh(comm, pos, resolution)
            comm.barrier()
            t1_mesh = time.time()
            message("constructing shared mesh took %.1fs" % (t1_mesh - t0_mesh))

            # Report remaining memory after particles have been read in and mesh has been built
            total_mem_gb, free_mem_gb = memory_use.get_memory_use()
            if total_mem_gb is not None:
                message(
                    "node has %.1fGB of %.1fGB memory free"
                    % (free_mem_gb, total_mem_gb)
                )

            # Calculate the halo properties
            t0_halos = time.time()
            total_time, task_time, nr_left, nr_done = process_halos(
                comm,
                cellgrid.snap_unit_registry,
                data,
                mesh,
                self.halo_prop_list,
                critical_density,
                mean_density,
                boxsize,
                self.halo_arrays,
                results,
            )
            t1_halos = time.time()
            task_time_all_iterations += task_time
            dead_time_fraction = 1.0 - comm.allreduce(task_time) / comm.allreduce(
                total_time
            )
            message(
                "processing %d of %d halos on %d ranks took %.1fs (dead time frac.=%.2f)"
                % (
                    nr_done,
                    nr_halos,
                    comm_size,
                    t1_halos - t0_halos,
                    dead_time_fraction,
                )
            )
            # Free the shared particle data
            for ptype in data:
                for name in data[ptype]:
                    data[ptype][name].free()
            del data

            # Free the shared mesh
            for ptype in mesh:
                mesh[ptype].free()
            del mesh

            # Check if we're done
            if nr_left == 0:
                break
            else:
                message("need to repeat chunk for %d halos" % nr_left)

        # Free shared halo catalogue
        if self.shared:
            for name in sorted(self.halo_arrays):
                self.halo_arrays[name].free()

        # MPI ranks with results write the output file in collective mode
        colour = 0 if len(results) > 0 else 1
        comm_have_results = comm.Split(colour, comm_rank)
        if len(results) > 0:
            filename = scratch_file_format % {"file_nr": self.chunk_nr}
            with h5py.File(
                filename, "w", driver="mpio", comm=comm_have_results
            ) as outfile:
                results.collective_write(outfile, comm_have_results)
        comm_have_results.Free()

        # Store time taken for this task
        timings.append(task_time_all_iterations)

        # Write metadata in case this file is used for restarts
        if comm_rank == 0:
            with h5py.File(filename, 'a') as outfile:
                units = outfile.create_group("Units")
                for name, value in cellgrid.swift_units_group.items():
                    units.attrs[name] = [value]
                calc_names = sorted([hp.name for hp in self.halo_prop_list])
                outfile.attrs["calc_names"] = calc_names
                outfile.attrs['Write complete'] = True

        # Return the names, dimensions and units of the quantities we computed
        # so that we can check they're consistent between chunks
        return results.get_metadata(comm)<|MERGE_RESOLUTION|>--- conflicted
+++ resolved
@@ -232,17 +232,10 @@
                 for ptype in properties:
                     properties[ptype] = list(properties[ptype])
                 try:
-<<<<<<< HEAD
-                    cellgrid.check_datasets_exist(properties)
-                except KeyError as err_msg:
-                    print(err_msg)
-                    comm.Abort()
-=======
                     cellgrid.check_datasets_exist(properties, self.halo_prop_list)
                 except KeyError as err_msg:
                     print(err_msg)
                     comm.Abort(1)
->>>>>>> ef559e39
             else:
                 properties = None
             properties = comm.bcast(properties)
