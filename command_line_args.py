--- conflicted
+++ resolved
@@ -105,8 +105,6 @@
             default=32,
             help="Number of ranks per node reading snapshot data",
         )
-<<<<<<< HEAD
-=======
         parser.add_argument(
             "--parameters",
             help="Name of a parameter file containing properties and halo types to process. Default is to compute all properties for FLAMINGO-like halo types.",
@@ -120,7 +118,6 @@
             type=str,
             default=None,
         )
->>>>>>> e1cd99c1
         try:
             args = parser.parse_args()
         except ArgumentParserError as e:
