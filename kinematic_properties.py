#! /usr/bin/env python

"""
kinematic_properties.py

Some utility functions to compute kinematic properies for particle
distributions.

We put them in a separate file to facilitate unit testing.
"""

import numpy as np
import unyt
from typing import Union, Tuple


def get_velocity_dispersion_matrix(
    mass_fraction: unyt.unyt_array,
    velocity: unyt.unyt_array,
    ref_velocity: unyt.unyt_array,
) -> unyt.unyt_array:
    """
    Compute the velocity dispersion matrix for the particles with the given
    fractional mass (particle mass divided by total mass) and velocity, using
    the given reference velocity as the centre of mass velocity.

    The result is a 6 element vector containing the unique components XX, YY,
    ZZ, XY, XZ and YZ of the velocity dispersion matrix.

    Parameters:
     - mass_fraction: unyt.unyt_array
       Fractional mass of the particles (mass/mass.sum()).
     - velocity: unyt.unyt_array
       Velocity of the particles.
     - ref_velocity: unyt.unyt_array
       Reference point in velocity space. velocity and ref_velocity are assumed
       to use the same reference point upon entry into this function.

    Returns an array with 6 elements: the XX, YY, ZZ, XY, XZ and YZ components
    of the velocity dispersion matrix.
    """

    result = unyt.unyt_array(np.zeros(6), dtype=np.float32, units=velocity.units ** 2)

    vrel = velocity - ref_velocity[None, :]
    result[0] += (mass_fraction * vrel[:, 0] * vrel[:, 0]).sum()
    result[1] += (mass_fraction * vrel[:, 1] * vrel[:, 1]).sum()
    result[2] += (mass_fraction * vrel[:, 2] * vrel[:, 2]).sum()
    result[3] += (mass_fraction * vrel[:, 0] * vrel[:, 1]).sum()
    result[4] += (mass_fraction * vrel[:, 0] * vrel[:, 2]).sum()
    result[5] += (mass_fraction * vrel[:, 1] * vrel[:, 2]).sum()

    return result


def get_angular_momentum(
    mass: unyt.unyt_array,
    position: unyt.unyt_array,
    velocity: unyt.unyt_array,
    ref_position: Union[None, unyt.unyt_array] = None,
    ref_velocity: Union[None, unyt.unyt_array] = None,
) -> unyt.unyt_array:
    """
    Compute the total angular momentum vector for the particles with the given
    masses, positions and velocities, and using the given reference position
    and velocity as the centre of mass (velocity).

    Parameters:
     - mass: unyt.unyt_array
       Masses of the particles.
     - position: unyt.unyt_array
       Position of the particles.
     - velocity: unyt.unyt_array
       Velocities of the particles.
     - ref_position: unyt.unyt_array or None
       Reference position used as centre for the angular momentum calculation.
       position and ref_position are assumed to use the same reference point upon
       entry into this function. If None, position is assumed to be already using
       the desired referece point.
     - ref_velocity: unyt.unyt_array or None
       Reference point in velocity space for the angular momentum calculation.
       velocity and ref_velocity are assumed to use the same reference point upon
       entry into this function. If None, velocity is assumed to be already using
       the desired reference point.

    Returns the total angular momentum vector.
    """

    if ref_position is None:
        prel = position
    else:
        prel = position - ref_position[None, :]
    if ref_velocity is None:
        vrel = velocity
    else:
        vrel = velocity - ref_velocity[None, :]
    return (mass[:, None] * unyt.array.ucross(prel, vrel)).sum(axis=0)


def get_angular_momentum_and_kappa_corot(
    mass: unyt.unyt_array,
    position: unyt.unyt_array,
    velocity: unyt.unyt_array,
    ref_position: Union[None, unyt.unyt_array] = None,
    ref_velocity: Union[None, unyt.unyt_array] = None,
    do_counterrot_mass: bool = False,
) -> Union[
    Tuple[unyt.unyt_array, unyt.unyt_quantity],
    Tuple[unyt.unyt_array, unyt.unyt_quantity, unyt.unyt_quantity],
]:
    """
    Get the total angular momentum vector (as in get_angular_momentum()) and
    kappa_corot (Correa et al., 2017) for the particles with the given masses,
    positions and velocities, and using the given reference position and
    velocity as centre of mass (velocity).

    If both kappa_corot and the angular momentum vector are desired, it is more
    efficient to use this function that calling get_angular_momentum() (and
    get_kappa_corot(), if that would ever exist).

    Parameters:
     - mass: unyt.unyt_array
       Masses of the particles.
     - position: unyt.unyt_array
       Position of the particles.
     - velocity: unyt.unyt_array
       Velocities of the particles.
     - ref_position: unyt.unyt_array or None
       Reference position used as centre for the angular momentum calculation.
       position and ref_position are assumed to use the same reference point upon
       entry into this function. If None, position is assumed to be already using
       the desired referece point.
     - ref_velocity: unyt.unyt_array or None
       Reference point in velocity space for the angular momentum calculation.
       velocity and ref_velocity are assumed to use the same reference point upon
       entry into this function. If None, velocity is assumed to be already using
       the desired reference point.
     - do_counterrot_mass: bool
       Also compute the counterrotating mass?

    Returns:
     - The total angular momentum vector.
     - The ratio of the kinetic energy in counterrotating movement and the total
       kinetic energy, kappa_corot.
     - The total mass of counterrotating particles (if do_counterrot_mass == True).
    """

    kappa_corot = unyt.unyt_array(
        0.0, dtype=np.float32, units="dimensionless", registry=mass.units.registry
    )

    if ref_position is None:
        prel = position
    else:
        prel = position - ref_position[None, :]
    if ref_velocity is None:
        vrel = velocity
    else:
        vrel = velocity - ref_velocity[None, :]

    Lpart = mass[:, None] * unyt.array.ucross(prel, vrel)
    Ltot = Lpart.sum(axis=0)
    Lnrm = unyt.array.unorm(Ltot)

    if do_counterrot_mass:
        M_counterrot = unyt.unyt_array(
            0.0, dtype=np.float32, units=mass.units, registry=mass.units.registry
        )

    if Lnrm > 0.0 * Lnrm.units:
        K = 0.5 * (mass[:, None] * vrel ** 2).sum()
        if K > 0.0 * K.units or do_counterrot_mass:
            Ldir = Ltot / Lnrm
            Li = (Lpart * Ldir[None, :]).sum(axis=1)
        if K > 0.0 * K.units:
            r2 = prel[:, 0] ** 2 + prel[:, 1] ** 2 + prel[:, 2] ** 2
            rdotL = (prel * Ldir[None, :]).sum(axis=1)
            Ri2 = r2 - rdotL ** 2
            # deal with division by zero (the first particle is guaranteed to
            # be in the centre)
            mask = Ri2 == 0.0
            Ri2[mask] = 1.0 * Ri2.units
            Krot = 0.5 * (Li ** 2 / (mass * Ri2))
            Kcorot = Krot[(~mask) & (Li > 0.0 * Li.units)].sum()
            kappa_corot += Kcorot / K

        if do_counterrot_mass:
            M_counterrot += mass[Li < 0.0 * Li.units].sum()

    if do_counterrot_mass:
        return Ltot, kappa_corot, M_counterrot
    else:
        return Ltot, kappa_corot


def get_vmax(
    mass: unyt.unyt_array, radius: unyt.unyt_array
) -> Tuple[unyt.unyt_quantity, unyt.unyt_quantity]:
    """
    Get the maximum circular velocity of a particle distribution.

    The value is computed from the cumulative mass profile after
    sorting the particles by radius, as
     vmax = sqrt(G*M/r)

    Parameters:
     - mass: unyt.unyt_array
       Mass of the particles.
     - radius: unyt.unyt_array
       Radius of the particles.

    Returns:
     - Radius at which the maximum circular velocity is reached.
     - Maximum circular velocity.
    """
    # obtain the gravitational constant in the right units
    # (this is read from the snapshot metadata, and is hence
    # guaranteed to be consistent with the value used by SWIFT)
    G = unyt.Unit("newton_G", registry=mass.units.registry)
    isort = np.argsort(radius)
    ordered_radius = radius[isort]
    cumulative_mass = mass[isort].cumsum()
    nskip = max(1, np.argmax(ordered_radius > 0.0 * ordered_radius.units))
    ordered_radius = ordered_radius[nskip:]
    if len(ordered_radius) == 0 or ordered_radius[0] == 0:
        return 0.0 * radius.units, np.sqrt(0.0 * G * mass.units / radius.units)
    cumulative_mass = cumulative_mass[nskip:]
    v_over_G = cumulative_mass / ordered_radius
    imax = np.argmax(v_over_G)
    return ordered_radius[imax], np.sqrt(v_over_G[imax] * G)


<<<<<<< HEAD
def get_inertia_tensor(mass, position):
    Itensor = (mass[:, None, None]) * np.ones((mass.shape[0], 3, 3))
=======
def get_axis_lengths(
    mass: unyt.unyt_array, position: unyt.unyt_array
) -> unyt.unyt_array:
    """
    Get the axis lengths of the given particle distribution.

    The axis lengths are defined as the eigenvalues of the (normal) moment of
    inertia tensor, computed as
     I_{ij} = 1/M * (m*x_i*x_j)

    Parameters:
     - mass: unyt.unyt_array
       Masses of the particles.
     - position: unyt.unyt_array
       Positions of the particles.

    Returns the eigenvalues of the intertia tensor, sorted from large to
    small (longest to shortest axis).
    """

    Itensor = (mass[:, None, None] / mass.sum()) * np.ones((mass.shape[0], 3, 3))
>>>>>>> e1cd99c1
    # Note: unyt currently ignores the position units in the *=
    # i.e. Itensor is dimensionless throughout (even though it should not be)
    for i in range(3):
        for j in range(3):
            Itensor[:, i, j] *= position[:, i].value * position[:, j].value
    Itensor = Itensor.sum(axis=0)
    Itensor = (
        np.array(
            (
                Itensor[0, 0],
                Itensor[1, 1],
                Itensor[2, 2],
                Itensor[0, 1],
                Itensor[0, 2],
                Itensor[1, 2],
            )
        )
        * position.units
        * position.units
        * mass.units
    )
    return Itensor

<<<<<<< HEAD
=======
    # linalg.eigenvals cannot deal with units anyway, so we have to add them
    # back in
    axes = np.linalg.eigvals(Itensor).real
    axes = np.clip(axes, 0.0, None)
    axes = np.sqrt(axes) * position.units

    # sort the axes from long to short
    axes.sort()
    axes = axes[::-1]

    return axes


def get_projected_axis_lengths(
    mass: unyt.unyt_array, position: unyt.unyt_array, axis: int
) -> unyt.unyt_array:
    """
    Get the axis lengths of the given particle distribution, projected along the
    given axis.

    The axis lengths are defined as the eigenvalues of the (normal) moment of
    inertia tensor, computed as
     I_{ij} = 1/M * (m*x_i*x_j)

    Parameters:
     - mass: unyt.unyt_array
       Masses of the particles.
     - position: unyt.unyt_array
       Positions of the particles.
     - axis: 0, 1, 2
       Projection axis. Only the coordinates perpendicular to this axis are
       taken into account.

    Returns the eigenvalues of the intertia tensor, sorted from large to
    small (longest to shortest axis).
    """
>>>>>>> e1cd99c1

def get_projected_inertia_tensor(mass, position, axis):
    projected_position = unyt.unyt_array(
        np.zeros((position.shape[0], 2)), units=position.units, dtype=position.dtype
    )
    if axis == 0:
        projected_position[:, 0] = position[:, 1]
        projected_position[:, 1] = position[:, 2]
    elif axis == 1:
        projected_position[:, 0] = position[:, 2]
        projected_position[:, 1] = position[:, 0]
    elif axis == 2:
        projected_position[:, 0] = position[:, 0]
        projected_position[:, 1] = position[:, 1]
    else:
        raise AttributeError(f"Invalid axis: {axis}!")

    Itensor = (mass[:, None, None]) * np.ones((mass.shape[0], 2, 2))
    # Note: unyt currently ignores the position units in the *=
    # i.e. Itensor is dimensionless throughout (even though it should not be)
    for i in range(2):
        for j in range(2):
            Itensor[:, i, j] *= (
                projected_position[:, i].value * projected_position[:, j].value
            )
    Itensor = Itensor.sum(axis=0)
<<<<<<< HEAD
    Itensor = (
        np.array((Itensor[0, 0], Itensor[1, 1], Itensor[0, 1]))
        * position.units
        * position.units
        * mass.units
    )
    return Itensor


if __name__ == "__main__":
    pass
=======

    # linalg.eigenvals cannot deal with units anyway, so we have to add them
    # back in
    axes = np.linalg.eigvals(Itensor).real
    axes = np.clip(axes, 0.0, None)
    axes = np.sqrt(axes) * projected_position.units

    # sort the axes from long to short
    axes.sort()
    axes = axes[::-1]

    return axes


def test_axis_lengths():
    """
    Unit test for get_axis_lengths() and get_projected_axis_lenghts().

    We generate 1000 random particle distributions with a known
    ellipsoidal shape and check if we can recover the known axis
    lengths using the functions (within some tolerance).
    """

    np.random.seed(52)

    for i in range(1000):
        npart = np.random.choice([10, 100, 1000, 10000, 100000])
        a = (10.0 * np.random.random() + 0.1) * unyt.kpc
        b = (10.0 * np.random.random() + 0.1) * unyt.kpc
        c = (10.0 * np.random.random() + 0.1) * unyt.kpc

        position = unyt.unyt_array(
            np.random.multivariate_normal(
                [0.0, 0.0, 0.0],
                [[a ** 2, 0.0, 0.0], [0.0, b ** 2, 0.0], [0.0, 0.0, c ** 2]],
                size=npart,
            ),
            units="kpc",
            dtype=np.float64,
        )

        mass = unyt.unyt_array(np.ones(npart), units="Msun")

        axes = get_axis_lengths(mass, position)
        refaxes = unyt.unyt_array([a, b, c])
        refaxes.sort()
        refaxes = refaxes[::-1]
        for ca, ra in zip(axes, refaxes):
            assert abs(ca - ra) / refaxes[0] < 3.0 / np.sqrt(npart)

        axes = get_projected_axis_lengths(mass, position, 0)
        refaxes = unyt.unyt_array([max(b, c), min(b, c)])
        for ca, ra in zip(axes, refaxes):
            assert abs(ca - ra) / refaxes[0] < 3.0 / np.sqrt(npart)

        axes = get_projected_axis_lengths(mass, position, 1)
        refaxes = unyt.unyt_array([max(a, c), min(a, c)])
        for ca, ra in zip(axes, refaxes):
            assert abs(ca - ra) / refaxes[0] < 3.0 / np.sqrt(npart)

        axes = get_projected_axis_lengths(mass, position, 2)
        refaxes = unyt.unyt_array([max(a, b), min(a, b)])
        for ca, ra in zip(axes, refaxes):
            assert abs(ca - ra) / refaxes[0] < 3.0 / np.sqrt(npart)


if __name__ == "__main__":
    """
    Standalone version. Run the unit tests.
    """

    test_axis_lengths()
>>>>>>> e1cd99c1
<|MERGE_RESOLUTION|>--- conflicted
+++ resolved
@@ -230,15 +230,11 @@
     return ordered_radius[imax], np.sqrt(v_over_G[imax] * G)
 
 
-<<<<<<< HEAD
-def get_inertia_tensor(mass, position):
-    Itensor = (mass[:, None, None]) * np.ones((mass.shape[0], 3, 3))
-=======
-def get_axis_lengths(
+def get_inertia_tensor(
     mass: unyt.unyt_array, position: unyt.unyt_array
 ) -> unyt.unyt_array:
     """
-    Get the axis lengths of the given particle distribution.
+    Get the inertia tensor of the given particle distribution.
 
     The axis lengths are defined as the eigenvalues of the (normal) moment of
     inertia tensor, computed as
@@ -250,12 +246,9 @@
      - position: unyt.unyt_array
        Positions of the particles.
 
-    Returns the eigenvalues of the intertia tensor, sorted from large to
-    small (longest to shortest axis).
-    """
-
-    Itensor = (mass[:, None, None] / mass.sum()) * np.ones((mass.shape[0], 3, 3))
->>>>>>> e1cd99c1
+    Returns the inertia tensor.
+    """
+    Itensor = (mass[:, None, None]) * np.ones((mass.shape[0], 3, 3))
     # Note: unyt currently ignores the position units in the *=
     # i.e. Itensor is dimensionless throughout (even though it should not be)
     for i in range(3):
@@ -279,31 +272,13 @@
     )
     return Itensor
 
-<<<<<<< HEAD
-=======
-    # linalg.eigenvals cannot deal with units anyway, so we have to add them
-    # back in
-    axes = np.linalg.eigvals(Itensor).real
-    axes = np.clip(axes, 0.0, None)
-    axes = np.sqrt(axes) * position.units
-
-    # sort the axes from long to short
-    axes.sort()
-    axes = axes[::-1]
-
-    return axes
-
-
-def get_projected_axis_lengths(
+
+def get_projected_inertia_tensor(
     mass: unyt.unyt_array, position: unyt.unyt_array, axis: int
 ) -> unyt.unyt_array:
     """
-    Get the axis lengths of the given particle distribution, projected along the
+    Get the inertia tensor of the given particle distribution, projected along the
     given axis.
-
-    The axis lengths are defined as the eigenvalues of the (normal) moment of
-    inertia tensor, computed as
-     I_{ij} = 1/M * (m*x_i*x_j)
 
     Parameters:
      - mass: unyt.unyt_array
@@ -314,12 +289,9 @@
        Projection axis. Only the coordinates perpendicular to this axis are
        taken into account.
 
-    Returns the eigenvalues of the intertia tensor, sorted from large to
-    small (longest to shortest axis).
-    """
->>>>>>> e1cd99c1
-
-def get_projected_inertia_tensor(mass, position, axis):
+    Returns the inertia tensor.
+    """
+
     projected_position = unyt.unyt_array(
         np.zeros((position.shape[0], 2)), units=position.units, dtype=position.dtype
     )
@@ -344,7 +316,6 @@
                 projected_position[:, i].value * projected_position[:, j].value
             )
     Itensor = Itensor.sum(axis=0)
-<<<<<<< HEAD
     Itensor = (
         np.array((Itensor[0, 0], Itensor[1, 1], Itensor[0, 1]))
         * position.units
@@ -355,78 +326,7 @@
 
 
 if __name__ == "__main__":
-    pass
-=======
-
-    # linalg.eigenvals cannot deal with units anyway, so we have to add them
-    # back in
-    axes = np.linalg.eigvals(Itensor).real
-    axes = np.clip(axes, 0.0, None)
-    axes = np.sqrt(axes) * projected_position.units
-
-    # sort the axes from long to short
-    axes.sort()
-    axes = axes[::-1]
-
-    return axes
-
-
-def test_axis_lengths():
-    """
-    Unit test for get_axis_lengths() and get_projected_axis_lenghts().
-
-    We generate 1000 random particle distributions with a known
-    ellipsoidal shape and check if we can recover the known axis
-    lengths using the functions (within some tolerance).
-    """
-
-    np.random.seed(52)
-
-    for i in range(1000):
-        npart = np.random.choice([10, 100, 1000, 10000, 100000])
-        a = (10.0 * np.random.random() + 0.1) * unyt.kpc
-        b = (10.0 * np.random.random() + 0.1) * unyt.kpc
-        c = (10.0 * np.random.random() + 0.1) * unyt.kpc
-
-        position = unyt.unyt_array(
-            np.random.multivariate_normal(
-                [0.0, 0.0, 0.0],
-                [[a ** 2, 0.0, 0.0], [0.0, b ** 2, 0.0], [0.0, 0.0, c ** 2]],
-                size=npart,
-            ),
-            units="kpc",
-            dtype=np.float64,
-        )
-
-        mass = unyt.unyt_array(np.ones(npart), units="Msun")
-
-        axes = get_axis_lengths(mass, position)
-        refaxes = unyt.unyt_array([a, b, c])
-        refaxes.sort()
-        refaxes = refaxes[::-1]
-        for ca, ra in zip(axes, refaxes):
-            assert abs(ca - ra) / refaxes[0] < 3.0 / np.sqrt(npart)
-
-        axes = get_projected_axis_lengths(mass, position, 0)
-        refaxes = unyt.unyt_array([max(b, c), min(b, c)])
-        for ca, ra in zip(axes, refaxes):
-            assert abs(ca - ra) / refaxes[0] < 3.0 / np.sqrt(npart)
-
-        axes = get_projected_axis_lengths(mass, position, 1)
-        refaxes = unyt.unyt_array([max(a, c), min(a, c)])
-        for ca, ra in zip(axes, refaxes):
-            assert abs(ca - ra) / refaxes[0] < 3.0 / np.sqrt(npart)
-
-        axes = get_projected_axis_lengths(mass, position, 2)
-        refaxes = unyt.unyt_array([max(a, b), min(a, b)])
-        for ca, ra in zip(axes, refaxes):
-            assert abs(ca - ra) / refaxes[0] < 3.0 / np.sqrt(npart)
-
-
-if __name__ == "__main__":
-    """
-    Standalone version. Run the unit tests.
-    """
-
-    test_axis_lengths()
->>>>>>> e1cd99c1
+    """
+    Standalone version. TODO: add test to check if inertia tensor computation works.
+    """
+    pass