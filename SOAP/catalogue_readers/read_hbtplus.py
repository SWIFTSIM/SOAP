#!/bin/env python

import os.path
import numpy as np
import h5py
import unyt

import virgo.mpi.parallel_hdf5 as phdf5
import virgo.mpi.parallel_sort as psort
import virgo.mpi.util


def hbt_filename(hbt_basename, file_nr):
    return f"{hbt_basename}.{file_nr}.hdf5"


def read_hbtplus_groupnr(basename, read_potential_energies=False, registry=None):
    """
    Read HBTplus output and return group number for each particle ID

    Potential energies will not be returned by default. To return the potential
    energies a unit registry must be passed.

    """

    from mpi4py import MPI

    comm = MPI.COMM_WORLD
    comm_rank = comm.Get_rank()
    comm_size = comm.Get_size()

    # Find number of HBT output files
    if comm_rank == 0:
        with h5py.File(hbt_filename(basename, 0), "r") as infile:
            nr_files = int(infile["NumberOfFiles"][...])
    else:
        nr_files = None
    nr_files = comm.bcast(nr_files)

    # Assign files to MPI ranks
    files_per_rank = np.zeros(comm_size, dtype=int)
    files_per_rank[:] = nr_files // comm_size
    remainder = nr_files % comm_size
    if remainder == 1:
        files_per_rank[0] += 1
    elif remainder > 1:
        for i in range(remainder):
            files_per_rank[int((comm_size - 1) * i / (remainder - 1))] += 1
    assert np.sum(files_per_rank) == nr_files, f"{nr_files=}, {comm_size=}"
    first_file_on_rank = np.cumsum(files_per_rank) - files_per_rank

    # Read in the halos from the HBT output:
    # 'halos' will be an array of structs with the halo catalogue
    # 'ids_bound' will be an array of particle IDs in halos, sorted by halo
    # 'potential_energy' will be an array of the potential energy of each
    #   particle, with the same order as 'ids_bound'
    halos = []
    ids_bound = []
    # TODO: Remove this check for potential energies (We had to handle the case where
    #       HBT did not output potential energies, but now it always should)
    potential_energies = None
    if read_potential_energies:
        if comm_rank == 0:
            with h5py.File(hbt_filename(basename, 0), "r") as infile:
                if "PotentialEnergies" in infile:
                    potential_energies = []
        potential_energies = comm.bcast(potential_energies)

    for file_nr in range(
        first_file_on_rank[comm_rank],
        first_file_on_rank[comm_rank] + files_per_rank[comm_rank],
    ):
        with h5py.File(hbt_filename(basename, file_nr), "r") as infile:
            halos.append(infile["Subhalos"][...])
            ids_bound.append(infile["SubhaloParticles"][...])
            if read_potential_energies:
                # TODO: Remove this if/else (see above)
                if "PotentialEnergies" in infile:
                    potential_energies.append(infile["PotentialEnergies"][...])

    # Concatenate arrays of halos from different files
    if len(halos) > 0:
        halos = np.concatenate(halos)
    else:
        # This rank was assigned no files
        halos = None
    halos = virgo.mpi.util.replace_none_with_zero_size(halos, comm=comm)

    # Get the dtype for particle IDs
    if len(ids_bound) > 0:
        id_dtype = h5py.check_vlen_dtype(ids_bound[0].dtype)
    else:
        id_dtype = None

    if len(ids_bound) > 0:
        # Combine arrays of halos from different files
        ids_bound = np.concatenate(ids_bound)
        if len(ids_bound) > 0:
            # Combine arrays of particles from different halos
            ids_bound = np.concatenate(ids_bound)
        else:
            # The files assigned to this rank contain zero halos
            ids_bound = np.zeros(0, dtype=id_dtype)
    else:
        # This rank was assigned no files
        ids_bound = None
    ids_bound = virgo.mpi.util.replace_none_with_zero_size(ids_bound, comm=comm)

    # Apply same combination process to potential energies
    if read_potential_energies:
        # TODO: Remove (see above)
        if potential_energies is not None:

            if len(potential_energies) > 0:
                potential_dtype = h5py.check_vlen_dtype(potential_energies[0].dtype)
            else:
                potential_dtype = None

            if len(potential_energies) > 0:
                potential_energies = np.concatenate(potential_energies)
                if len(potential_energies) > 0:
                    potential_energies = np.concatenate(potential_energies)
                else:
                    potential_energies = np.zeros(0, dtype=potential_dtype)
            else:
                # This rank was assigned no files
                potential_energies = None
            potential_energies = virgo.mpi.util.replace_none_with_zero_size(
                potential_energies, comm=comm
            )

            # Get HBTplus unit information
            if comm_rank == 0:
                filename = hbt_filename(basename, 0)
                with h5py.File(filename, "r") as infile:
                    if "Units" in infile:
                        VelInKmS = float(infile["Units/VelInKmS"][...])
            else:
                VelInKmS = None
            VelInKmS = comm.bcast(VelInKmS)

            # Add units to potential energies
            potential_energies = (potential_energies * (VelInKmS**2)) * unyt.Unit(
                "km/s", registry=registry
            ) ** 2

    # Assign halo indexes to the particles
    nr_local_halos = len(halos)
    total_nr_halos = comm.allreduce(nr_local_halos)
    halo_offset = comm.scan(len(halos), op=MPI.SUM) - len(halos)
    halo_index = np.arange(nr_local_halos, dtype=int) + halo_offset
    halo_size = halos["Nbound"]
    del halos
    grnr_bound = np.repeat(halo_index, halo_size)

    # Assign ranking by binding energy to the particles
    rank_bound = -np.ones(grnr_bound.shape[0], dtype=int)
    offset = 0
    for halo_nr in range(nr_local_halos):
        rank_bound[offset : offset + halo_size[halo_nr]] = np.arange(
            halo_size[halo_nr], dtype=int
        )
        offset += halo_size[halo_nr]
    assert np.all(rank_bound >= 0)  # HBT only outputs bound particles
    del halo_size
    del halo_offset
    del halo_index

    # HBTplus originally output duplicate particles, so this script previously
    # assigned duplicate particles to a single subhalo based on their bound rank.
    # HBT should no longer have duplicates, which is tested by this assert
    unique_ids_bound, unique_counts = psort.parallel_unique(
        ids_bound, comm=comm, arr_sorted=False, return_counts=True
    )
    assert len(unique_counts) == 0 or np.max(unique_counts) == 1

    if read_potential_energies:
        return total_nr_halos, ids_bound, grnr_bound, rank_bound, potential_energies

    return total_nr_halos, ids_bound, grnr_bound, rank_bound


def read_hbtplus_catalogue(
    comm, basename, a_unit, registry, boxsize, keep_orphans=False
):
    """
    Read in the HBTplus halo catalogue, distributed over communicator comm.

    comm     - communicator to distribute catalogue over
    basename - HBTPlus SubSnap filename without the .N suffix
    a_unit   - unyt a factor
    registry - unyt unit registry
    boxsize  - box size as a unyt quantity

    Returns a dict of unyt arrays with the halo properies.
    Arrays which must always be returned:

    index - index of each halo in the input catalogue
    cofp  - (N,3) array with centre to use for SO calculations
    search_radius - initial search radius which includes all member particles
    is_central - integer 1 for centrals, 0 for satellites
    nr_bound_part - number of bound particles in each halo

    Any other arrays will be passed through to the output ONLY IF they are
    documented in property_table.py.

    Note that in case of HBT we only want to compute properties of resolved
    halos, so we discard those with 0-1 bound particles.
    """

    comm_size = comm.Get_size()
    comm_rank = comm.Get_rank()

    # Get SWIFT's definition of physical and comoving Mpc units
    swift_pmpc = unyt.Unit("swift_mpc", registry=registry)
    swift_cmpc = unyt.Unit(a_unit * swift_pmpc, registry=registry)
    swift_msun = unyt.Unit("swift_msun", registry=registry)

    # Get km/s
    kms = unyt.Unit("km/s", registry=registry)

    # Get expansion factor as a float
    a = a_unit.base_value

    # Get h as a float
    h_unit = unyt.Unit("h", registry=registry)
    h = h_unit.base_value

    # Get HBTplus unit information
    if comm_rank == 0:
        # Try to get units from the HDF5 output
        have_units = False
        filename = hbt_filename(basename, 0)
        with h5py.File(filename, "r") as infile:
            if "Units" in infile:
                LengthInMpch = float(infile["Units/LengthInMpch"][...])
                MassInMsunh = float(infile["Units/MassInMsunh"][...])
                VelInKmS = float(infile["Units/VelInKmS"][...])
                have_units = True
        # Otherwise, will have to read the Parameters.log file
        if not (have_units):
            dirname = os.path.dirname(os.path.dirname(filename))
            with open(dirname + "/Parameters.log", "r") as infile:
                for line in infile:
                    fields = line.split()
                    if len(fields) == 2:
                        name, value = fields
                        if name == "MassInMsunh":
                            MassInMsunh = float(value)
                        elif name == "LengthInMpch":
                            LengthInMpch = float(value)
                        elif name == "VelInKmS":
                            VelInKmS = float(value)
    else:
        LengthInMpch = None
        MassInMsunh = None
        VelInKmS = None
    (LengthInMpch, MassInMsunh, VelInKmS) = comm.bcast(
        (LengthInMpch, MassInMsunh, VelInKmS)
    )

    # Read the subhalos for this snapshot
    filename = f"{basename}.%(file_nr)d.hdf5"
    mf = phdf5.MultiFile(filename, file_nr_dataset="NumberOfFiles", comm=comm)
    subhalo = mf.read("Subhalos")

    # Load the number of bound particles
    nr_bound_part = unyt.unyt_array(
        subhalo["Nbound"], units=unyt.dimensionless, dtype=int, registry=registry
    )

    # Do we only process resolved subhalos? (HBT also outputs unresolved "orphan" subhalos)
    if not keep_orphans:
        keep = nr_bound_part > 0
    else:
        keep = np.ones_like(nr_bound_part, dtype=bool)

    # Assign indexes to halos: for each halo we're going to process we store the
    # position in the input catalogue.
    nr_local_halos = len(keep)
    local_offset = comm.scan(nr_local_halos) - nr_local_halos
    index = np.arange(nr_local_halos, dtype=int) + local_offset
    index = index[keep]
    index = unyt.unyt_array(
        index, units=unyt.dimensionless, dtype=int, registry=registry
    )

    # Find centre of potential
    cofp = (
        subhalo["ComovingMostBoundPosition"][keep, :] * LengthInMpch / h
    ) * swift_cmpc

    # Initial guess at search radius for each halos.
    # Search radius will be expanded if we don't find all of the bound particles.
    search_radius = (
        1.01 * (subhalo["REncloseComoving"][keep] * LengthInMpch / h) * swift_cmpc
    )

    # Central halo flag
    is_central = np.where(subhalo["Rank"] == 0, 1, 0)[keep]
    is_central = unyt.unyt_array(
        is_central, units=unyt.dimensionless, dtype=int, registry=registry
    )

    # Subhalo tracking information
    track_id = unyt.unyt_array(
        subhalo["TrackId"][keep], units=unyt.dimensionless, dtype=int, registry=registry
    )
    host_halo_id = unyt.unyt_array(
        subhalo["HostHaloId"][keep],
        units=unyt.dimensionless,
        dtype=int,
        registry=registry,
    )
    depth = unyt.unyt_array(
        subhalo["Depth"][keep], units=unyt.dimensionless, dtype=int, registry=registry
    )
    parent_id = unyt.unyt_array(
        subhalo["NestedParentTrackId"][keep],
        units=unyt.dimensionless,
        dtype=int,
        registry=registry,
    )
    descendant_id = unyt.unyt_array(
        subhalo["DescendantTrackId"][keep],
        units=unyt.dimensionless,
        dtype=int,
        registry=registry,
    )

    # Peak mass
    max_mass = (subhalo["LastMaxMass"][keep] * MassInMsunh / h) * swift_msun

    # Peak vmax
    max_vmax = (subhalo["LastMaxVmaxPhysical"][keep] * VelInKmS) * kms

    # Last time the subhalo was a central
    snapshot_last_isolation = subhalo["SnapshotIndexOfLastIsolation"][keep]
    snapshot_last_isolation = unyt.unyt_array(
        snapshot_last_isolation, units=unyt.dimensionless, dtype=int, registry=registry
    )

    # Number of bound particles
    nr_bound_part = nr_bound_part[keep]

    local_halo = {
        "cofp": cofp,
        "index": index,
        "search_radius": search_radius,
        "is_central": is_central,
        "nr_bound_part": nr_bound_part,
        "HostHaloId": host_halo_id,
        "Depth": depth,
        "TrackId": track_id,
        "NestedParentTrackId": parent_id,
        "DescendantTrackId": descendant_id,
        "LastMaxMass": max_mass,
        "LastMaxVmaxPhysical": max_vmax,
<<<<<<< HEAD
        "SnapshotIndexOfLastMaxVmax": snapshot_max_vmax,
        "SnapshotIndexOfLastIsolation": snapshot_last_isolation,
=======
>>>>>>> 898d22a0
    }

    if "SnapshotIndexOfBirth" in subhalo.dtype.names:
        snapshot_birth = subhalo["SnapshotIndexOfBirth"][keep]
        snapshot_max_mass = subhalo["SnapshotIndexOfLastMaxMass"][keep]
        snapshot_max_vmax = subhalo["SnapshotIndexOfLastMaxVmax"][keep]
        snapshot_isolation = subhalo["SnapshotIndexOfLastIsolation"][keep]
    else:
        snapshot_birth = subhalo["SnapshotOfBirth"][keep]
        snapshot_max_mass = subhalo["SnapshotOfLastMaxMass"][keep]
        snapshot_max_vmax = subhalo["SnapshotOfLastMaxVmax"][keep]
        snapshot_isolation = subhalo["SnapshotOfLastIsolation"][keep]

    local_halo["SnapshotOfBirth"] = unyt.unyt_array(
        snapshot_birth, units=unyt.dimensionless, dtype=int, registry=registry
    )
    local_halo["SnapshotOfLastMaxMass"] = unyt.unyt_array(
        snapshot_max_mass, units=unyt.dimensionless, dtype=int, registry=registry
    )
    local_halo["SnapshotOfLastMaxVmax"] = unyt.unyt_array(
        snapshot_max_vmax, units=unyt.dimensionless, dtype=int, registry=registry
    )
    local_halo["SnapshotOfLastIsolation"] = unyt.unyt_array(
        snapshot_isolation, units=unyt.dimensionless, dtype=int, registry=registry
    )

    return local_halo<|MERGE_RESOLUTION|>--- conflicted
+++ resolved
@@ -356,11 +356,6 @@
         "DescendantTrackId": descendant_id,
         "LastMaxMass": max_mass,
         "LastMaxVmaxPhysical": max_vmax,
-<<<<<<< HEAD
-        "SnapshotIndexOfLastMaxVmax": snapshot_max_vmax,
-        "SnapshotIndexOfLastIsolation": snapshot_last_isolation,
-=======
->>>>>>> 898d22a0
     }
 
     if "SnapshotIndexOfBirth" in subhalo.dtype.names:
