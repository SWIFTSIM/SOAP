--- conflicted
+++ resolved
@@ -3042,15 +3042,11 @@
                         assert (
                             aperture_sphere[name].shape == val.shape
                         ), f"Attempting to store {name} with wrong dimensions"
-<<<<<<< HEAD
-                        if unit == "dimensionless":
+                        if unit == unyt.Unit("dimensionless"):
                             if hasattr(val, "units"):
                                 assert (
                                     val.units == unyt.dimensionless
                                 ), f'{name} is not dimensionless'
-=======
-                        if unit == unyt.Unit("dimensionless"):
->>>>>>> fc37ec48
                             aperture_sphere[name] = unyt.unyt_array(
                                 val.astype(dtype),
                                 dtype=dtype,
