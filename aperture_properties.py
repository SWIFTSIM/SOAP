--- conflicted
+++ resolved
@@ -520,17 +520,16 @@
         return get_inertia_tensor(self.mass_dm, self.pos_dm)
 
     @lazy_property
-<<<<<<< HEAD
+    def ReducedDMInertiaTensor(self):
+        if self.Mdm == 0:
+            return None
+        return get_reduced_inertia_tensor(self.mass_dm, self.pos_dm)
+
+    @lazy_property
     def com_star(self):
         if self.Mstar == 0:
             return None
         return (self.star_mass_fraction[:, None] * self.pos_star).sum(axis=0) + self.centre
-=======
-    def ReducedDMInertiaTensor(self):
-        if self.Mdm == 0:
-            return None
-        return get_reduced_inertia_tensor(self.mass_dm, self.pos_dm)
->>>>>>> 8256fa8f
 
     @lazy_property
     def vcom_star(self):
