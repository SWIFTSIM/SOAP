#! /usr/bin/env python

"""
aperture_properties.py

Halo properties within 3D apertures. These include either all the particles
(inclusive) or all the gravitionally bound particles (exclusive) of a subhalo,
within a fixed physical radius.

Just like the other HaloProperty implementations, the calculation of the
properties is done lazily: only calculations that are actually needed are
performed. To achieve this, we use a somewhat weird coding pattern: the
halo property calculations correspond to methods of an ApertureParticleData
object, decorated with the 'lazy_property' decorator. Consider the following
naive calculation of the stellar mass and stellar metal mass fraction:

  radius = data["PartType4/Radius"] # (this dataset does not actually exist)
  aperture_mask = radius < aperture_radius
  star_mass = data["PartType4/Masses"][aperture_mask]
  Mstar = star_mass.sum()
  metal_frac = data["PartType4/MetalMassFractions"][aperture_mask]
  star_metal_mass = (star_mass * metal_frac).sum()
  MetalFracStar = star_metal_mass / Mstar

In this code excerpt, every line corresponds to a new variable that will be
computed. The stellar mass and aperture mask are used multiple times. So far,
everything is fine. Problems arise however if we want to disable the calculation
of for example the stellar mass, based on some flag. We could write

  radius = data["PartType4/Radius"]
  aperture_mask = radius < aperture_radius
  if flag:
    star_mass = data["PartType4/Masses"][aperture_mask]
    Mstar = star_mass.sum()
  metal_frac = data["PartType4/MetalMassFractions"][aperture_mask]
  star_metal_mass = (star_mass * metal_frac).sum()
  MetalFracStar = star_metal_mass / Mstar

but this is obviously wrong, since we still need 'star_mass' and 'Mstar' to
compute the metal mass fraction. In a lot of cases, these dependencies are
not that clear, and it becomes very tricky to figure out how to disable some
properties without breaking other property calculations. It is possible, but
it is painful to do and very prone to mistakes.

Instead of figuring out all the depencies, we can instead use this:

  class PropertyCalculations:
    def __init__(self, data):
      self.data = data

    @lazy_property
    def aperture_mask(self):
      radius = self.data["PartType4/Radius"]
      return radius < aperture_radius

    @lazy_property
    def star_mass(self):
      return self.data["PartType4/Masses"][self.aperture_mask]

    @lazy_property
    def Mstar(self):
      return self.star_mass.sum()

    @lazy_property
    def star_metal_mass(self):
      metal_frac = self.data["PartType4/MetalMassFractions"][self.aperture_mask]
      return (self.star_mass * metal_frac).sum()

    @lazy_property
    def MetalFracStar(self):
      return self.star_metal_mass / self.Mstar

This looks the same as the previous code excerpt, but then a lot more
complicated. The key difference is that all of these methods are 'lazy', which
means they only get evaluated when they are actually used. The advantage becomes
clear when we consider the various scenarios:

1. We want to compute Mstar, but not MetalFracStar:
 - we call Mstar()
 - Mstar() has not been called before, so it is run
 - Mstar() calls star_mass()
 - star_mass() has not been called before, so it is run
 - star_mass() calls aperture_mask()
 - aperture_mask() has not been called before, so it is run
 - done.

2. We want to compute MetalFracStar, but not Mstar:
 - we call MetalFracStar()
 - MetalFracStar() has not been called before, so it is run
 - MetalFracStar() calls star_metal_mass() and Mstar()
 - star_metal_mass() has not been called before, so it is run
 - star_metal_mass() calls aperture_mask() and star_mass()
 - aperture_mask() has not been called before, so it is run
 - star_mass() has not been called before, so it is run
 - star_mass() calls aperture_mask(), but that has already run
 - Mstar() calls star_mass(), but that has already run
 - done.

3. We want to compute both Mstar and MetalFracStar:
 - we call Mstar()
 - Mstar() has not been called before, so it is run
 - Mstar() calls star_mass()
 - star_mass() has not been called before, so it is run
 - star_mass() calls aperture_mask()
 - aperture_mask() has not been called before, so it is run
 - we call MetalFracStar()
 - MetalFracStar() has not been called before, so it is run
 - MetalFracStar() calls star_metal_mass() and Mstar(), but that has already
    run
 - star_metal_mass() has not been called before, so it is run
 - star_metal_mass() calls aperture_mask() and star_mass(), both have already
   run
 - done.

Depending on what we want to calculate, we get a different order in which
variables are calculated (and methods are called), but only the variables that
are actually used are calculated. This way to evaluate methods when they are
needed dynamically adapts to the particular situation, without the need to
figure out the dependencies yourself.

In the HaloProperty implementation, we need at least one method for every
halo property in the table (property_table.py) that we want to compute. But that
does not eliminate the overhead of auxiliary variables (like aperture_mask) that
are needed by multiple properties. To make this lazy evaluation work, you
therefore need to determine which variables are used multiple times, and which
variables are not and can hence stay local to a particular lazy method. There is
still some decision making needed there.

On top of that, we also need to deal with borderline cases, like computing the
stellar mass for halos with no star particles. These need to be dealt with in
each lazy method separately, because you cannot/should not expect that a lazy
method will never be called in that case. That is why the implementation looks
very messy and complex. But it is in fact quite neat and powerful.
"""

import numpy as np
import unyt

from halo_properties import HaloProperty, ReadRadiusTooSmallError
from dataset_names import mass_dataset
from half_mass_radius import get_half_mass_radius
from kinematic_properties import (
    get_velocity_dispersion_matrix,
    get_angular_momentum,
    get_angular_momentum_and_kappa_corot,
    get_vmax,
)

from swift_cells import SWIFTCellGrid
from recently_heated_gas_filter import RecentlyHeatedGasFilter
from stellar_age_calculator import StellarAgeCalculator
from cold_dense_gas_filter import ColdDenseGasFilter
from property_table import PropertyTable
from lazy_properties import lazy_property
from category_filter import CategoryFilter
from parameter_file import ParameterFile
from snapshot_datasets import SnapshotDatasets
from typing import Dict, List, Tuple
from numpy.typing import NDArray


class ApertureParticleData:
    """
    Halo calculation class.

    All properties we want to compute in apertures are implemented as lazy
    methods of this class.

    Note that this class internally uses and requires two different masks:
     - *_mask_all: Mask that masks out particles belonging to this halo: either
         only gravitationally bound particles (exclusive apertures) or all
         particles (no mask -- inclusive apertures). This mask needs to be
         applied _first_ to raw "PartTypeX" datasets.
     - *_mask_ap: Mask that masks out particles that are inside the aperture
         radius. This mask can only be applied after *_mask_all has been applied.
    compute_basics() furthermore defines some arrays that contain variables
    (e.g. masses, positions) for all particles that belong to the halo (so
    after applying *_mask_all, but before applying *_mask_ap). To retrieve the
    variables for a single particle type, these have to be masked with
    "PartTypeX == 'type'".
    All of these masks have different lengths, so using the wrong mask will
    lead to errors. Those are captured by the unit tests, so make sure to run
    those after you implement a new property!
    """

    def __init__(
        self,
        input_halo: Dict,
        data: Dict,
        types_present: List[str],
        inclusive: bool,
        aperture_radius: unyt.unyt_quantity,
        stellar_age_calculator: StellarAgeCalculator,
        recently_heated_gas_filter: RecentlyHeatedGasFilter,
        cold_dense_gas_filter: ColdDenseGasFilter,
        snapshot_datasets: SnapshotDatasets,
    ):
        """
        Constructor.

        Parameters:
         - input_halo: Dict
           Dictionary containing properties of the halo read from the VR catalogue.
         - data: Dict
           Dictionary containing particle data.
         - types_present: List
           List of all particle types (e.g. 'PartType0') that are present in the data
           dictionary.
         - inclusive: bool
           Whether or not to include particles not gravitationally bound to the subhalo
           in the property calculations.
         - aperture_radius: unyt.unyt_quantity
           Aperture radius.
         - stellar_age_calculator: StellarAgeCalculator
           Object used to compute stellar ages from the current cosmological scale factor
           and the birth scale factors of star particles.
         - recently_heated_gas_filter: RecentlyHeatedGasFilter
           Filter used to mask out gas particles that were recently heated by
           AGN feedback.
         - cold_dense_gas_filter: ColdDenseGasFilter
           Filter used to mask out gas particles containing cold, dense gas.
         - snapshot_datasets: SnapshotDatasets
           Object containing metadata about the datasets in the snapshot, like
           appropriate aliases and column names.
        """
        self.input_halo = input_halo
        self.data = data
        self.types_present = types_present
        self.inclusive = inclusive
        self.aperture_radius = aperture_radius
        self.stellar_age_calculator = stellar_age_calculator
        self.recently_heated_gas_filter = recently_heated_gas_filter
        self.cold_dense_gas_filter = cold_dense_gas_filter
        self.snapshot_datasets = snapshot_datasets
        self.compute_basics()

    def get_dataset(self, name: str) -> unyt.unyt_array:
        """
        Local wrapper for SnapshotDatasets.get_dataset().
        """
        return self.snapshot_datasets.get_dataset(name, self.data)

    def compute_basics(self):
        """
        Compute some properties that are always needed, regardless of which
        properties we actually want to compute.
        """
        self.centre = self.input_halo["cofp"]
        self.index = self.input_halo["index"]
        mass = []
        position = []
        radius = []
        velocity = []
        types = []
        for ptype in self.types_present:
            grnr = self.get_dataset(f"{ptype}/GroupNr_bound")
            if self.inclusive:
                in_halo = np.ones(grnr.shape, dtype=bool)
            else:
                in_halo = grnr == self.index
            mass.append(self.get_dataset(f"{ptype}/{mass_dataset(ptype)}")[in_halo])
            pos = (
                self.get_dataset(f"{ptype}/Coordinates")[in_halo, :]
                - self.centre[None, :]
            )
            position.append(pos)
            r = np.sqrt(pos[:, 0] ** 2 + pos[:, 1] ** 2 + pos[:, 2] ** 2)
            radius.append(r)
            velocity.append(self.get_dataset(f"{ptype}/Velocities")[in_halo, :])
            typearr = int(ptype[-1]) * np.ones(r.shape, dtype=np.int32)
            types.append(typearr)

        self.mass = np.concatenate(mass)
        self.position = np.concatenate(position)
        self.radius = np.concatenate(radius)
        self.velocity = np.concatenate(velocity)
        self.types = np.concatenate(types)

        self.mask = self.radius <= self.aperture_radius

        self.mass = self.mass[self.mask]
        self.position = self.position[self.mask]
        self.velocity = self.velocity[self.mask]
        self.radius = self.radius[self.mask]
        self.type = self.types[self.mask]

    @lazy_property
    def gas_mask_ap(self) -> NDArray[bool]:
        """
        Mask that filters out gas particles that are inside the aperture radius.
        This mask can be used on arrays of all gas particles that are included
        in the calculation (so either the raw "PartType0" array for inclusive
        apertures, or only the bound particles in that array for exclusive
        apertures).
        """
        return self.mask[self.types == 0]

    @lazy_property
    def dm_mask_ap(self) -> NDArray[bool]:
        """
        Mask that filters out DM particles that are inside the aperture radius.
        This mask can be used on arrays of all DM particles that are included
        in the calculation (so either the raw "PartType1" array for inclusive
        apertures, or only the bound particles in that array for exclusive
        apertures).
        """
        return self.mask[self.types == 1]

    @lazy_property
    def star_mask_ap(self) -> NDArray[bool]:
        """
        Mask that filters out star particles that are inside the aperture radius.
        This mask can be used on arrays of all star particles that are included
        in the calculation (so either the raw "PartType4" array for inclusive
        apertures, or only the bound particles in that array for exclusive
        apertures).
        """
        return self.mask[self.types == 4]

    @lazy_property
    def bh_mask_ap(self) -> NDArray[bool]:
        """
        Mask that filters out BH particles that are inside the aperture radius.
        This mask can be used on arrays of all BH particles that are included
        in the calculation (so either the raw "PartType5" array for inclusive
        apertures, or only the bound particles in that array for exclusive
        apertures).
        """
        return self.mask[self.types == 5]

    @lazy_property
    def baryon_mask_ap(self) -> NDArray[bool]:
        """
        Mask that filters out baryon particles that are inside the aperture radius.
        This mask can be used on arrays of all baryon particles that are included
        in the calculation. Note that baryons are gas and star particles,
        so "PartType0" and "PartType4".
        """
        return self.mask[(self.types == 0) | (self.types == 4)]

    @lazy_property
    def Ngas(self) -> int:
        """
        Number of gas particles in the aperture.
        """
        return self.gas_mask_ap.sum()

    @lazy_property
    def Ndm(self) -> int:
        """
        Number of DM particles in the aperture.
        """
        return self.dm_mask_ap.sum()

    @lazy_property
    def Nstar(self) -> int:
        """
        Number of star particles in the aperture.
        """
        return self.star_mask_ap.sum()

    @lazy_property
    def Nbh(self) -> int:
        """
        Number of BH particles in the aperture.
        """
        return self.bh_mask_ap.sum()

    @lazy_property
    def Nbaryon(self) -> int:
        """
        Number of baryon particles in the aperture.
        """
        return self.baryon_mask_ap.sum()

    @lazy_property
    def mass_gas(self) -> unyt.unyt_array:
        """
        Mass of the gas particles.
        """
        return self.mass[self.type == 0]

    @lazy_property
    def mass_dm(self) -> unyt.unyt_array:
        """
        Mass of the DM particles.
        """
        return self.mass[self.type == 1]

    @lazy_property
    def mass_star(self) -> unyt.unyt_array:
        """
        Mass of the star particles.
        """
        return self.mass[self.type == 4]

    @lazy_property
    def mass_baryons(self) -> unyt.unyt_array:
        """
        Mass of the baryon particles (gas + stars).
        """
        return self.mass[(self.type == 0) | (self.type == 4)]

    @lazy_property
    def pos_gas(self) -> unyt.unyt_array:
        """
        Position of the gas particles.
        """
        return self.position[self.type == 0]

    @lazy_property
    def pos_dm(self) -> unyt.unyt_array:
        """
        Position of the DM particles.
        """
        return self.position[self.type == 1]

    @lazy_property
    def pos_star(self) -> unyt.unyt_array:
        """
        Position of the star particles.
        """
        return self.position[self.type == 4]

    @lazy_property
    def pos_baryons(self) -> unyt.unyt_array:
        """
        Position of the baryon (gas+stars) particles.
        """
        return self.position[(self.type == 0) | (self.type == 4)]

    @lazy_property
    def vel_gas(self) -> unyt.unyt_array:
        """
        Velocity of the gas particles.
        """
        return self.velocity[self.type == 0]

    @lazy_property
    def vel_dm(self) -> unyt.unyt_array:
        """
        Velocity of the DM particles.
        """
        return self.velocity[self.type == 1]

    @lazy_property
    def vel_star(self) -> unyt.unyt_array:
        """
        Velocity of the star particles.
        """
        return self.velocity[self.type == 4]

    @lazy_property
    def vel_baryons(self) -> unyt.unyt_array:
        """
        Velocity of the baryon (gas+star) particles.
        """
        return self.velocity[(self.type == 0) | (self.type == 4)]

    @lazy_property
    def Mtot(self) -> unyt.unyt_quantity:
        """
        Total mass of all particles.
        """
        return self.mass.sum()

    @lazy_property
    def Mgas(self) -> unyt.unyt_quantity:
        """
        Total mass of gas particles.
        """
        return self.mass_gas.sum()

    @lazy_property
    def Mdm(self) -> unyt.unyt_quantity:
        """
        Total mass of DM particles.
        """
        return self.mass_dm.sum()

    @lazy_property
    def Mstar(self) -> unyt.unyt_quantity:
        """
        Total mass of star particles.
        """
        return self.mass_star.sum()

    @lazy_property
    def Mbh_dynamical(self) -> unyt.unyt_quantity:
        """
        Total dynamical mass of BH particles.
        """
        return self.mass[self.type == 5].sum()

    @lazy_property
    def Mbaryons(self) -> unyt.unyt_quantity:
        """
        Total mass of baryon (gas+star) particles.
        """
        return self.Mgas + self.Mstar

    @lazy_property
    def star_mask_all(self) -> NDArray[bool]:
        """
        Mask for masking out star particles in raw PartType4 arrays.
        This is the mask that masks out unbound particles for exclusive halos.
        For inclusive halos, this mask does nothing.
        """
        if self.Nstar == 0:
            return None
        groupnr_bound = self.get_dataset("PartType4/GroupNr_bound")
        if self.inclusive:
            return np.ones(groupnr_bound.shape, dtype=bool)
        else:
            return groupnr_bound == self.index

    @lazy_property
    def Mstar_init(self) -> unyt.unyt_quantity:
        """
        Total initial mass of star particles.
        """
        if self.Nstar == 0:
            return None
        return self.get_dataset("PartType4/InitialMasses")[self.star_mask_all][
            self.star_mask_ap
        ].sum()

    @lazy_property
    def stellar_luminosities(self) -> unyt.unyt_array:
        """
        Stellar luminosities.
        """
        if self.Nstar == 0:
            return None
        return self.get_dataset("PartType4/Luminosities")[self.star_mask_all][
            self.star_mask_ap
        ]

    @lazy_property
    def StellarLuminosity(self) -> unyt.unyt_array:
        """
        Total luminosity of star particles.

        Note that this returns an array with total luminosities in multiple
        bands.
        """
        if self.Nstar == 0:
            return None
        return self.stellar_luminosities.sum(axis=0)

    @lazy_property
    def starmetalfrac(self) -> unyt.unyt_quantity:
        """
        Total metal mass fraction of star particles.
        """
        if self.Nstar == 0:
            return None
        return (
            self.mass_star
            * self.get_dataset("PartType4/MetalMassFractions")[self.star_mask_all][
                self.star_mask_ap
            ]
        ).sum() / self.Mstar

    @lazy_property
    def star_element_fractions(self) -> unyt.unyt_array:
        """
        Element mass fractions of star particles.
        """
        if self.Nstar == 0:
            return None
        return self.get_dataset("PartType4/ElementMassFractions")[self.star_mask_all][
            self.star_mask_ap
        ]

    @lazy_property
    def star_mass_O(self) -> unyt.unyt_array:
        """
        Oxygen masses of star particles.
        """
        if self.Nstar == 0:
            return None
        return (
            self.star_element_fractions[
                :,
                self.snapshot_datasets.get_column_index(
                    "ElementMassFractions", "Oxygen"
                ),
            ]
            * self.mass_star
        )

    @lazy_property
    def star_mass_Mg(self) -> unyt.unyt_array:
        """
        Magnesium mass fractions of star particles.
        """
        if self.Nstar == 0:
            return None
        return (
            self.star_element_fractions[
                :,
                self.snapshot_datasets.get_column_index(
                    "ElementMassFractions", "Magnesium"
                ),
            ]
            * self.mass_star
        )

    @lazy_property
    def star_mass_Fe(self) -> unyt.unyt_array:
        """
        Iron mass fractions of star particles.
        """
        if self.Nstar == 0:
            return None
        return (
            self.star_element_fractions[
                :,
                self.snapshot_datasets.get_column_index("ElementMassFractions", "Iron"),
            ]
            * self.mass_star
        )

    @lazy_property
    def starOfrac(self) -> unyt.unyt_quantity:
        """
        Total oxygen mass fraction of star particles.
        """
        if self.Nstar == 0 or self.Mstar == 0.0:
            return None
        return self.star_mass_O.sum() / self.Mstar

    @lazy_property
    def starMgfrac(self) -> unyt.unyt_quantity:
        """
        Total magnesium mass fraction of star particles.
        """
        if self.Nstar == 0 or self.Mstar == 0.0:
            return None
        return self.star_mass_Mg.sum() / self.Mstar

    @lazy_property
    def starFefrac(self) -> unyt.unyt_quantity:
        """
        Total iron mass fraction of star particles.
        """
        if self.Nstar == 0 or self.Mstar == 0.0:
            return None
        return self.star_mass_Fe.sum() / self.Mstar

    @lazy_property
    def stellar_ages(self) -> unyt.unyt_array:
        """
        Ages of star particles.

        Note that these are computed from the birth scale factor using the
        provided StellarAgeCalculator (which uses the correct cosmology and
        snapshot redshift).
        """
        if self.Nstar == 0:
            return None
        birth_a = self.get_dataset("PartType4/BirthScaleFactors")[self.star_mask_all][
            self.star_mask_ap
        ]
        return self.stellar_age_calculator.stellar_age(birth_a)

    @lazy_property
    def star_mass_fraction(self) -> unyt.unyt_array:
        """
        Mass fraction of each star particle.

        Used to avoid numerical overflow in calculations like
          com = (mass_star * pos_star).sum() / Mstar
        by rewriting it as
          com = ((mass_star / Mstar) * pos_star).sum()
              = (star_mass_fraction * pos_star).sum()
        This is more accurate, since the stellar mass fractions are numbers
        of the order of 1e-5 or so, while the masses themselves can be much
        larger, if expressed in the wrong units (and that is up to unyt).
        """
        if self.Mstar == 0:
            return None
        return self.mass_star / self.Mstar

    @lazy_property
    def stellar_age_mw(self) -> unyt.unyt_quantity:
        """
        Mass-weighted average stellar age.
        """
        if self.Nstar == 0 or self.Mstar == 0:
            return None
        return (self.star_mass_fraction * self.stellar_ages).sum()

    @lazy_property
    def stellar_age_lw(self) -> unyt.unyt_quantity:
        """
        Luminosity-weighted average stellar age.
        """
        if self.Nstar == 0:
            return None
        Lr = self.stellar_luminosities[
            :, self.snapshot_datasets.get_column_index("Luminosities", "GAMA_r")
        ]
        Lrtot = Lr.sum()
        if Lrtot == 0:
            return None
        return ((Lr / Lrtot) * self.stellar_ages).sum()

    @lazy_property
    def TotalSNIaRate(self) -> unyt.unyt_quantity:
        """
        Total SNIa rate.
        """
        if self.Nstar == 0:
            return None
        return self.get_dataset("PartType4/SNIaRates")[self.star_mask_all][
            self.star_mask_ap
        ].sum()

    @lazy_property
    def bh_mask_all(self) -> NDArray[bool]:
        """
        Mask for masking out BH particles in raw PartType5 arrays.
        This is the mask that masks out unbound particles for exclusive halos.
        For inclusive halos, this mask does nothing.
        """
        if self.Nbh == 0:
            return None
        groupnr_bound = self.get_dataset("PartType5/GroupNr_bound")
        if self.inclusive:
            return np.ones(groupnr_bound.shape, dtype=bool)
        else:
            return groupnr_bound == self.index

    @lazy_property
    def BH_subgrid_masses(self) -> unyt.unyt_array:
        """
        Subgrid masses of BH particles.
        """
        return self.get_dataset("PartType5/SubgridMasses")[self.bh_mask_all][
            self.bh_mask_ap
        ]

    @lazy_property
    def Mbh_subgrid(self) -> unyt.unyt_quantity:
        """
        Total subgrid mass of BH particles.
        """
        if self.Nbh == 0:
            return None
        return self.BH_subgrid_masses.sum()

    @lazy_property
    def agn_eventa(self) -> unyt.unyt_array:
        """
        Last AGN feedback event scale factors for BH particles.
        """
        if self.Nbh == 0:
            return None
        return self.get_dataset("PartType5/LastAGNFeedbackScaleFactors")[
            self.bh_mask_all
        ][self.bh_mask_ap]

    @lazy_property
    def BHlasteventa(self) -> unyt.unyt_quantity:
        """
        Maximum AGN feedback scale factor among all BH particles.
        """
        if self.Nbh == 0:
            return None
        return np.max(self.agn_eventa)

    @lazy_property
    def iBHmax(self) -> int:
        """
        Index of the most massive BH particle (largest sub-grid mass).
        """
        if self.Nbh == 0:
            return None
        return np.argmax(self.BH_subgrid_masses)

    @lazy_property
    def BHmaxM(self) -> unyt.unyt_quantity:
        """
        Sub-grid mass of the most massive BH particle (largest sub-grid mass).
        """
        if self.Nbh == 0:
            return None
        return self.BH_subgrid_masses[self.iBHmax]

    @lazy_property
    def BHmaxID(self) -> int:
        """
        ID of the most massive BH particle (largest sub-grid mass).
        """
        if self.Nbh == 0:
            return None
        return self.get_dataset("PartType5/ParticleIDs")[self.bh_mask_all][
            self.bh_mask_ap
        ][self.iBHmax]

    @lazy_property
    def BHmaxpos(self) -> unyt.unyt_array:
        """
        Position of the most massive BH particle (largest sub-grid mass).
        """
        if self.Nbh == 0:
            return None
        return self.get_dataset("PartType5/Coordinates")[self.bh_mask_all][
            self.bh_mask_ap
        ][self.iBHmax]

    @lazy_property
    def BHmaxvel(self) -> unyt.unyt_array:
        """
        Velocity of the most massive BH particle (largest sub-grid mass).
        """
        if self.Nbh == 0:
            return None
        return self.get_dataset("PartType5/Velocities")[self.bh_mask_all][
            self.bh_mask_ap
        ][self.iBHmax]

    @lazy_property
    def BHmaxAR(self) -> unyt.unyt_quantity:
        """
        Accretion rate of the most massive BH particle (largest sub-grid mass).
        """
        if self.Nbh == 0:
            return None
        return self.get_dataset("PartType5/AccretionRates")[self.bh_mask_all][
            self.bh_mask_ap
        ][self.iBHmax]

    @lazy_property
    def BHmaxlasteventa(self) -> unyt.unyt_quantity:
        """
        Last feedback scale factor of the most massive BH particle (largest sub-grid mass).
        """
        if self.Nbh == 0:
            return None
        return self.agn_eventa[self.iBHmax]

    @lazy_property
    def mass_fraction(self) -> unyt.unyt_array:
        """
        Fractional mass of all particles. See the documentation of star_mass_fraction
        for the rationale behind this.
        """
        if self.Mtot == 0:
            return None
        return self.mass / self.Mtot

    @lazy_property
    def com(self) -> unyt.unyt_array:
        """
        Centre of mass of all particles in the aperture.
        """
        if self.Mtot == 0:
            return None
        return (self.mass_fraction[:, None] * self.position).sum(axis=0) + self.centre

    @lazy_property
    def vcom(self) -> unyt.unyt_array:
        """
        Centre of mass velocity of all particles in the aperture.
        """
        if self.Mtot == 0:
            return None
        return (self.mass_fraction[:, None] * self.velocity).sum(axis=0)

    @lazy_property
    def spin_parameter(self) -> unyt.unyt_quantity:
        """
        Spin parameter of all particles in the aperture.

        Computed as in Bullock et al. (2021):
          lambda = |Ltot| / (sqrt(2) * M * v_max * R)
        """
        if self.Mtot == 0:
            return None
        _, vmax = get_vmax(self.mass, self.radius)
        if vmax == 0:
            return None
        vrel = self.velocity - self.vcom[None, :]
        Ltot = np.linalg.norm(
            (self.mass[:, None] * np.cross(self.position, vrel)).sum(axis=0)
        )
        return Ltot / (np.sqrt(2.0) * self.Mtot * self.aperture_radius * vmax)

    @lazy_property
    def gas_mass_fraction(self) -> unyt.unyt_array:
        """
        Fractional mass of gas particles. See the documentation of star_mass_fraction
        for the rationale behind this.
        """
        if self.Mgas == 0:
            return None
        return self.mass_gas / self.Mgas

    @lazy_property
    def vcom_gas(self) -> unyt.unyt_array:
        """
        Centre of mass velocity of gas particles in the aperture.
        """
        if self.Mgas == 0:
            return None
        return (self.gas_mass_fraction[:, None] * self.vel_gas).sum(axis=0)

    def compute_Lgas_props(self):
        """
        Compute the angular momentum and related properties for gas particles.

        We need this method because Lgas, kappa_gas and Mcountrot_gas are
        computed together.
        """
        (
            self.internal_Lgas,
            self.internal_kappa_gas,
            self.internal_Mcountrot_gas,
        ) = get_angular_momentum_and_kappa_corot(
            self.mass_gas,
            self.pos_gas,
            self.vel_gas,
            ref_velocity=self.vcom_gas,
            do_counterrot_mass=True,
        )

    @lazy_property
    def Lgas(self) -> unyt.unyt_array:
        """
        Angular momentum of gas particles.

        This is computed together with kappa_gas and Mcountrot_gas
        by compute_Lgas_props().
        """
        if self.Mgas == 0:
            return None
        if not hasattr(self, "internal_Lgas"):
            self.compute_Lgas_props()
        return self.internal_Lgas

    @lazy_property
    def kappa_corot_gas(self) -> unyt.unyt_quantity:
        """
        Kinetic energy fraction of co-rotating gas particles.

        This is computed together with Lgas and Mcountrot_gas
        by compute_Lgas_props().
        """
        if self.Mgas == 0:
            return None
        if not hasattr(self, "internal_kappa_gas"):
            self.compute_Lgas_props()
        return self.internal_kappa_gas

    @lazy_property
    def DtoTgas(self) -> unyt.unyt_quantity:
        """
        Disk to total ratio of the gas.

        This is computed together with Lgas and kappa_corot_gas
        by compute_Lgas_props().
        """
        if self.Mgas == 0:
            return None
        if not hasattr(self, "internal_Mcountrot_gas"):
            self.compute_Lgas_props()
        return 1.0 - 2.0 * self.internal_Mcountrot_gas / self.Mgas

    @lazy_property
    def veldisp_matrix_gas(self) -> unyt.unyt_array:
        """
        Velocity dispersion matrix of the gas.
        """
        if self.Mgas == 0:
            return None
        return get_velocity_dispersion_matrix(
            self.gas_mass_fraction, self.vel_gas, self.vcom_gas
        )

    @lazy_property
    def Ekin_gas(self) -> unyt.unyt_quantity:
        """
        Kinetic energy of the gas.
        """
        if self.Mgas == 0:
            return None
        # below we need to force conversion to np.float64 before summing
        # up particles to avoid overflow
        ekin_gas = self.mass_gas * ((self.vel_gas - self.vcom_gas) ** 2).sum(axis=1)
        ekin_gas = unyt.unyt_array(
            ekin_gas.value, dtype=np.float64, units=ekin_gas.units
        )
        return 0.5 * ekin_gas.sum()

    @lazy_property
    def dm_mass_fraction(self) -> unyt.unyt_array:
        """
        Fractional mass of DM particles. See the documentation of star_mass_fraction
        for the rationale behind this.
        """
        if self.Mdm == 0:
            return None
        return self.mass_dm / self.Mdm

    @lazy_property
    def vcom_dm(self) -> unyt.unyt_array:
        """
        Centre of mass velocity of DM particles.
        """
        if self.Mdm == 0:
            return None
        return (self.dm_mass_fraction[:, None] * self.vel_dm).sum(axis=0)

    @lazy_property
    def veldisp_matrix_dm(self) -> unyt.unyt_array:
        """
        Velocity dispersion matrix of DM particles.
        """
        if self.Mdm == 0:
            return None
        return get_velocity_dispersion_matrix(
            self.dm_mass_fraction, self.vel_dm, self.vcom_dm
        )

    @lazy_property
    def Ldm(self) -> unyt.unyt_array:
        """
        Angular momentum of DM particles.
        """
        if self.Mdm == 0:
            return None
        return get_angular_momentum(
            self.mass_dm, self.pos_dm, self.vel_dm, ref_velocity=self.vcom_dm
        )

    @lazy_property
    def com_star(self) -> unyt.unyt_array:
        """
        Centre of mass of star particles in the aperture.
        """
        if self.Mstar == 0:
            return None
        return (self.star_mass_fraction[:, None] * self.pos_star).sum(
            axis=0
        ) + self.centre

    @lazy_property
    def vcom_star(self) -> unyt.unyt_array:
        """
        Centre of mass velocity of star particles.
        """
        if self.Mstar == 0:
            return None
        return (self.star_mass_fraction[:, None] * self.vel_star).sum(axis=0)

    def compute_Lstar_props(self):
        """
        Compute the angular momentum and related properties for star particles.

        We need this method because Lstar, kappa_star and Mcountrot_star are
        computed together.
        """
        (
            self.internal_Lstar,
            self.internal_kappa_star,
            self.internal_Mcountrot_star,
        ) = get_angular_momentum_and_kappa_corot(
            self.mass_star,
            self.pos_star,
            self.vel_star,
            ref_velocity=self.vcom_star,
            do_counterrot_mass=True,
        )

    @lazy_property
    def Lstar(self) -> unyt.unyt_array:
        """
        Angular momentum of star particles.

        This is computed together with kappa_star and Mcountrot_star
        by compute_Lstar_props().
        """
        if self.Mstar == 0:
            return None
        if not hasattr(self, "internal_Lstar"):
            self.compute_Lstar_props()
        return self.internal_Lstar

    @lazy_property
    def kappa_corot_star(self) -> unyt.unyt_quantity:
        """
        Kinetic energy fraction of co-rotating star particles.

        This is computed together with Lstar and Mcountrot_star
        by compute_Lstar_props().
        """
        if self.Mstar == 0:
            return None
        if not hasattr(self, "internal_kappa_star"):
            self.compute_Lstar_props()
        return self.internal_kappa_star

    @lazy_property
    def DtoTstar(self) -> unyt.unyt_quantity:
        """
        Disk to total ratio of the stars.

        This is computed together with Lstar and kappa_corot_star
        by compute_Lstar_props().
        """
        if self.Mstar == 0:
            return None
        if not hasattr(self, "internal_Mcountrot_star"):
            self.compute_Lstar_props()
        return 1.0 - 2.0 * self.internal_Mcountrot_star / self.Mstar

    @lazy_property
    def veldisp_matrix_star(self) -> unyt.unyt_array:
        """
        Velocity dispersion matrix of the stars.
        """
        if self.Mstar == 0:
            return None
        return get_velocity_dispersion_matrix(
            self.star_mass_fraction, self.vel_star, self.vcom_star
        )

    @lazy_property
    def Ekin_star(self) -> unyt.unyt_quantity:
        """
        Kinetic energy of star particles.
        """
        if self.Mstar == 0:
            return None
        # below we need to force conversion to np.float64 before summing
        # up particles to avoid overflow
        ekin_star = self.mass_star * ((self.vel_star - self.vcom_star) ** 2).sum(axis=1)
        ekin_star = unyt.unyt_array(
            ekin_star.value, dtype=np.float64, units=ekin_star.units
        )
        return 0.5 * ekin_star.sum()

    @lazy_property
    def baryon_mass_fraction(self) -> unyt.unyt_array:
        """
        Fractional mass of baryon particles. See the documentation of star_mass_fraction
        for the rationale behind this.
        """
        if self.Mbaryons == 0:
            return None
        return self.mass_baryons / self.Mbaryons

    @lazy_property
    def vcom_bar(self) -> unyt.unyt_array:
        """
        Centre of mass velocity of baryons (gas + stars).
        """
        if self.Mbaryons == 0:
            return None
        return (self.baryon_mass_fraction[:, None] * self.vel_baryons).sum(axis=0)

    def compute_Lbar_props(self):
        """
        Compute the angular momentum and related properties for baryon particles.

        We need this method because Lbaryon, kappa_baryon and Mcountrot_baryon are
        computed together.
        """
        (
            self.internal_Lbar,
            self.internal_kappa_bar,
        ) = get_angular_momentum_and_kappa_corot(
            self.mass_baryons,
            self.pos_baryons,
            self.vel_baryons,
            ref_velocity=self.vcom_bar,
        )

    @lazy_property
    def Lbaryons(self) -> unyt.unyt_array:
        """
        Angular momentum of baryon (gas + stars) particles.

        This is computed together with kappa_baryon and Mcountrot_baryon
        by compute_Lbaryon_props().
        """
        if self.Mbaryons == 0:
            return None
        if not hasattr(self, "internal_Lbar"):
            self.compute_Lbar_props()
        return self.internal_Lbar

    @lazy_property
    def kappa_corot_baryons(self) -> unyt.unyt_quantity:
        """
        Kinetic energy fraction of co-rotating baryon (gas + stars) particles.

        This is computed together with Lbaryon and Mcountrot_baryon
        by compute_Lbaryon_props().
        """
        if self.Mbaryons == 0:
            return None
        if not hasattr(self, "internal_kappa_bar"):
            self.compute_Lbar_props()
        return self.internal_kappa_bar

    @lazy_property
    def gas_mask_all(self) -> NDArray[bool]:
        """
        Mask for masking out gas particles in raw PartType0 arrays.
        This is the mask that masks out unbound particles for exclusive halos.
        For inclusive halos, this mask does nothing.
        """
        if self.Ngas == 0:
            return None
        groupnr_bound = self.get_dataset("PartType0/GroupNr_bound")
        if self.inclusive:
            return np.ones(groupnr_bound.shape, dtype=bool)
        else:
            return groupnr_bound == self.index

    @lazy_property
    def gas_SFR(self) -> unyt.unyt_array:
        """
        Star formation rates of star particles.

        Note that older versions of SWIFT would hijack this dataset to also encode
        other information, so that negative SFR values (which are unphysical) would
        correspond to the last scale factor or time the gas was star-forming.
        We need to mask out these negative values and set them to 0.
        """
        if self.Ngas == 0:
            return None
        raw_SFR = self.get_dataset("PartType0/StarFormationRates")[self.gas_mask_all][
            self.gas_mask_ap
        ]
        # Negative SFR are not SFR at all!
        raw_SFR[raw_SFR < 0] = 0
        return raw_SFR

    @lazy_property
    def is_SFR(self) -> NDArray[bool]:
        """
        Mask to select only star-forming gas.
        """
        if self.Ngas == 0:
            return None
        return self.gas_SFR > 0

    @lazy_property
    def SFR(self) -> unyt.unyt_quantity:
        """
        Total star formation rate of the gas.
        """
        if self.Ngas == 0:
            return None
        return self.gas_SFR.sum()

    @lazy_property
    def Mgas_SF(self) -> unyt.unyt_quantity:
        """
        Mass of star-forming gas.
        """
        if self.Ngas == 0:
            return None
        return self.mass_gas[self.is_SFR].sum()

    @lazy_property
    def gas_metal_mass_fractions(self) -> unyt.unyt_array:
        """
        Metal mass fractions of gas particles.
        """
        if self.Ngas == 0:
            return None
        return self.get_dataset("PartType0/MetalMassFractions")[self.gas_mask_all][
            self.gas_mask_ap
        ]

    @lazy_property
    def gas_Mgasmetal(self) -> unyt.unyt_array:
        """
        Metal masses of gas particles.
        """
        if self.Ngas == 0:
            return None
        return self.mass_gas * self.gas_metal_mass_fractions

    @lazy_property
    def gas_Mgasmetal_diffuse(self) -> unyt.unyt_array:
        """
        Metal masses of gas particles, without metals locked up in dust.
        """
        if self.Ngas == 0:
            return None
        return self.mass_gas * (
            self.gas_metal_mass_fractions - self.gas_dust_mass_fractions.sum(axis=1)
        )

    @lazy_property
    def GasMassInColdDenseDiffuseMetals(self) -> unyt.unyt_quantity:
        """
        Mass of metals in cold, dense gas, excluding metals locked up in dust.
        """
        if self.Ngas == 0:
            return None
        return self.gas_Mgasmetal_diffuse[self.gas_is_cold_dense].sum()

    @lazy_property
    def gasmetalfrac_SF(self) -> unyt.unyt_quantity:
        """
        Metal mass fraction of star-forming gas.
        """
        if self.Ngas == 0 or self.Mgas_SF == 0.0:
            return None
        return self.gas_Mgasmetal[self.is_SFR].sum() / self.Mgas_SF

    @lazy_property
    def gasmetalfrac(self) -> unyt.unyt_quantity:
        """
        Metal mass fraction of gas.
        """
        if self.Ngas == 0:
            return None
        return self.gas_Mgasmetal.sum() / self.Mgas

    @lazy_property
    def gas_MgasO(self) -> unyt.unyt_array:
        """
        Oxygen mass in gas.
        """
        if self.Ngas == 0:
            return None
        return (
            self.mass_gas
            * self.get_dataset("PartType0/ElementMassFractions")[self.gas_mask_all][
                self.gas_mask_ap
            ][
                :,
                self.snapshot_datasets.get_column_index(
                    "ElementMassFractions", "Oxygen"
                ),
            ]
        )

    @lazy_property
    def gasOfrac_SF(self) -> unyt.unyt_quantity:
        """
        Oxgen mass fraction of star-forming gas.
        """
        if self.Ngas == 0 or self.Mgas_SF == 0.0:
            return None
        return self.gas_MgasO[self.is_SFR].sum() / self.Mgas_SF

    @lazy_property
    def gasOfrac(self) -> unyt.unyt_quantity:
        """
        Oxygen mass fraction of gas.
        """
        if self.Ngas == 0:
            return None
        return self.gas_MgasO.sum() / self.Mgas

    @lazy_property
    def gas_MgasFe(self) -> unyt.unyt_array:
        """
        Iron mass in gas.
        """
        if self.Ngas == 0:
            return None
        return (
            self.mass_gas
            * self.get_dataset("PartType0/ElementMassFractions")[self.gas_mask_all][
                self.gas_mask_ap
            ][
                :,
                self.snapshot_datasets.get_column_index("ElementMassFractions", "Iron"),
            ]
        )

    @lazy_property
    def gasFefrac_SF(self) -> unyt.unyt_quantity:
        """
        Iron mass fraction of star-forming gas.
        """
        if self.Ngas == 0 or self.Mgas_SF == 0.0:
            return None
        return self.gas_MgasFe[self.is_SFR].sum() / self.Mgas_SF

    @lazy_property
    def gasFefrac(self) -> unyt.unyt_quantity:
        """
        Oxgen mass fraction of gas.
        """
        if self.Ngas == 0:
            return None
        return self.gas_MgasFe.sum() / self.Mgas

    @lazy_property
    def gas_temp(self) -> unyt.unyt_array:
        """
        Temperature of gas particles.
        """
        if self.Ngas == 0:
            return None
        return self.get_dataset("PartType0/Temperatures")[self.gas_mask_all][
            self.gas_mask_ap
        ]

    @lazy_property
    def gas_rho(self) -> unyt.unyt_array:
        """
        Density of gas particles.
        """
        if self.Ngas == 0:
            return None
        return self.get_dataset("PartType0/Densities")[self.gas_mask_all][
            self.gas_mask_ap
        ]

    @lazy_property
    def gas_no_agn(self) -> NDArray[bool]:
        """
        Create a mask for gas particles that wer not recently heated by AGN.

        The mask is created by negating the mask returned by the RecentlyHeatedGasFilter.
        """
        if self.Ngas == 0:
            return None
        last_agn_gas = self.get_dataset("PartType0/LastAGNFeedbackScaleFactors")[
            self.gas_mask_all
        ][self.gas_mask_ap]
        return ~self.recently_heated_gas_filter.is_recently_heated(
            last_agn_gas, self.gas_temp
        )

    @lazy_property
    def Tgas(self) -> unyt.unyt_quantity:
        """
        Mass-weighted average temperature of the gas.
        """
        if self.Mgas == 0 or self.Ngas == 0:
            return None
        return (self.gas_mass_fraction * self.gas_temp).sum()

    @lazy_property
    def Tgas_no_agn(self) -> unyt.unyt_quantity:
        """
        Mass-weighted average temperature of the gas, excluding gas that was
        recently heated by AGN feedback.
        """
        if self.Ngas == 0:
            return None
        if np.any(self.gas_no_agn):
            mass_gas_no_agn = self.mass_gas[self.gas_no_agn]
            Mgas_no_agn = mass_gas_no_agn.sum()
            if Mgas_no_agn > 0:
                return (
                    (mass_gas_no_agn / Mgas_no_agn) * self.gas_temp[self.gas_no_agn]
                ).sum()
        return None

    @lazy_property
    def gas_element_fractions(self) -> unyt.unyt_array:
        """
        Element fractions of the gas particles.
        """
        if self.Ngas == 0:
            return None
        return self.get_dataset("PartType0/ElementMassFractions")[self.gas_mask_all][
            self.gas_mask_ap
        ]

    @lazy_property
    def gas_mass_H(self) -> unyt.unyt_array:
        """
        Hydrogen mass in gas particles.
        """
        if self.Ngas == 0:
            return None
        return (
            self.gas_element_fractions[
                :,
                self.snapshot_datasets.get_column_index(
                    "ElementMassFractions", "Hydrogen"
                ),
            ]
            * self.mass_gas
        )

    @lazy_property
    def gas_mass_He(self) -> unyt.unyt_array:
        """
        Helium mass in gas particles.
        """
        if self.Ngas == 0:
            return None
        return (
            self.gas_element_fractions[
                :,
                self.snapshot_datasets.get_column_index(
                    "ElementMassFractions", "Helium"
                ),
            ]
            * self.mass_gas
        )

    @lazy_property
    def gas_species_fractions(self) -> unyt.unyt_array:
        """
        Ion/molecule fractions in gas particles.
        """
        if self.Ngas == 0:
            return None
        return self.get_dataset("PartType0/SpeciesFractions")[self.gas_mask_all][
            self.gas_mask_ap
        ]

    @lazy_property
    def gas_mass_HI(self) -> unyt.unyt_array:
        """
        Atomic hydrogen mass in gas particles.
        """
        if self.Ngas == 0:
            return None
        return (
            self.gas_mass_H
            * self.gas_species_fractions[
                :, self.snapshot_datasets.get_column_index("SpeciesFractions", "HI")
            ]
        )

    @lazy_property
    def gas_mass_H2(self) -> unyt.unyt_array:
        """
        Molecular hydrogen mass in gas particles.
        """
        if self.Ngas == 0:
            return None
        return (
            self.gas_mass_H
            * self.gas_species_fractions[
                :, self.snapshot_datasets.get_column_index("SpeciesFractions", "H2")
            ]
            * 2.0
        )

    @lazy_property
    def HydrogenMass(self) -> unyt.unyt_quantity:
        """
        Hydrogen mass in gas.
        """
        if self.Ngas == 0:
            return None
        return self.gas_mass_H.sum()

    @lazy_property
    def HeliumMass(self) -> unyt.unyt_quantity:
        """
        Helium mass in gas.
        """
        if self.Ngas == 0:
            return None
        return self.gas_mass_He.sum()

    @lazy_property
    def MolecularHydrogenMass(self) -> unyt.unyt_quantity:
        """
        Molecular hydrogen mass in gas.
        """
        if self.Ngas == 0:
            return None
        return self.gas_mass_H2.sum()

    @lazy_property
    def AtomicHydrogenMass(self) -> unyt.unyt_quantity:
        """
        Atomic hydrogen mass in gas.
        """
        if self.Ngas == 0:
            return None
        return self.gas_mass_HI.sum()

    @lazy_property
    def gas_dust_mass_fractions(self) -> unyt.unyt_array:
        """
        Dust mass fractions in gas particles.
        """
        if self.Ngas == 0:
            return None
        return self.get_dataset("PartType0/DustMassFractions")[self.gas_mask_all][
            self.gas_mask_ap
        ]

    @lazy_property
    def gas_dust_mass_fractions_graphite_large(self) -> unyt.unyt_array:
        """
        Dust mass fractions of large graphite grains in gas particles.
        """
        if self.Ngas == 0:
            return None
        return self.gas_dust_mass_fractions[
            :,
            self.snapshot_datasets.get_column_index(
                "DustMassFractions", "GraphiteLarge"
            ),
        ]

    @lazy_property
    def gas_dust_mass_fractions_silicates_large(self) -> unyt.unyt_array:
        """
        Dust mass fractions of large silicates grains in gas particles.
        """
        if self.Ngas == 0:
            return None
        return (
            self.gas_dust_mass_fractions[
                :,
                self.snapshot_datasets.get_column_index(
                    "DustMassFractions", "MgSilicatesLarge"
                ),
            ]
            + self.gas_dust_mass_fractions[
                :,
                self.snapshot_datasets.get_column_index(
                    "DustMassFractions", "FeSilicatesLarge"
                ),
            ]
        )

    @lazy_property
    def gas_dust_mass_fractions_graphite_small(self) -> unyt.unyt_array:
        """
        Dust mass fractions of small graphite grains in gas particles.
        """
        if self.Ngas == 0:
            return None
        return self.gas_dust_mass_fractions[
            :,
            self.snapshot_datasets.get_column_index(
                "DustMassFractions", "GraphiteSmall"
            ),
        ]

    @lazy_property
    def gas_dust_mass_fractions_silicates_small(self) -> unyt.unyt_array:
        """
        Dust mass fractions of small silicates grains in gas particles.
        """
        if self.Ngas == 0:
            return None
        return (
            self.gas_dust_mass_fractions[
                :,
                self.snapshot_datasets.get_column_index(
                    "DustMassFractions", "MgSilicatesSmall"
                ),
            ]
            + self.gas_dust_mass_fractions[
                :,
                self.snapshot_datasets.get_column_index(
                    "DustMassFractions", "FeSilicatesSmall"
                ),
            ]
        )

    @lazy_property
    def gas_graphite_mass_fractions(self) -> unyt.unyt_array:
        """
        Dust mass fractions of graphite grains in gas particles.
        """
        if self.Ngas == 0:
            return None
        return (
            self.gas_dust_mass_fractions_graphite_large
            + self.gas_dust_mass_fractions_graphite_small
        )

    @lazy_property
    def gas_silicates_mass_fractions(self) -> unyt.unyt_array:
        """
        Dust mass fractions of silicates grains in gas particles.
        """
        if self.Ngas == 0:
            return None
        return (
            self.gas_dust_mass_fractions_silicates_large
            + self.gas_dust_mass_fractions_silicates_small
        )

    @lazy_property
    def gas_large_dust_mass_fractions(self) -> unyt.unyt_array:
        """
        Dust mass fractions of large grains in gas particles.
        """
        if self.Ngas == 0:
            return None
        return (
            self.gas_dust_mass_fractions_graphite_large
            + self.gas_dust_mass_fractions_silicates_large
        )

    @lazy_property
    def gas_small_dust_mass_fractions(self) -> unyt.unyt_array:
        """
        Dust mass fractions of small grains in gas particles.
        """
        if self.Ngas == 0:
            return None
        return (
            self.gas_dust_mass_fractions_graphite_small
            + self.gas_dust_mass_fractions_silicates_small
        )

    @lazy_property
    def gas_is_cold_dense(self) -> NDArray[bool]:
        """
        Mask for gas particles containing cold, dense gas.

        The mask is created by the ColdDenseGasFilter.
        """
        if self.Ngas == 0:
            return None
        return self.cold_dense_gas_filter.is_cold_and_dense(self.gas_temp, self.gas_rho)

    @lazy_property
    def DustGraphiteMass(self) -> unyt.unyt_quantity:
        """
        Graphite dust mass in gas.
        """
        if self.Ngas == 0:
            return None
        return (self.gas_graphite_mass_fractions * self.mass_gas).sum()

    @lazy_property
    def DustGraphiteMassInAtomicGas(self) -> unyt.unyt_quantity:
        """
        Graphite dust mass in atomic gas.
        """
        if self.Ngas == 0:
            return None
        return (self.gas_graphite_mass_fractions * self.gas_mass_HI).sum()

    @lazy_property
    def DustGraphiteMassInMolecularGas(self) -> unyt.unyt_quantity:
        """
        Graphite dust mass in molecular gas.
        """
        if self.Ngas == 0:
            return None
        return (self.gas_graphite_mass_fractions * self.gas_mass_H2).sum()

    @lazy_property
    def DustGraphiteMassInColdDenseGas(self) -> unyt.unyt_quantity:
        """
        Graphite dust mass in cold, dense gas.
        """
        if self.Ngas == 0:
            return None
        return (
            self.gas_graphite_mass_fractions[self.gas_is_cold_dense]
            * self.mass_gas[self.gas_is_cold_dense]
        ).sum()

    @lazy_property
    def DustSilicatesMass(self) -> unyt.unyt_quantity:
        """
        Silicates dust mass in gas.
        """
        if self.Ngas == 0:
            return None
        return (self.gas_silicates_mass_fractions * self.mass_gas).sum()

    @lazy_property
    def DustSilicatesMassInAtomicGas(self) -> unyt.unyt_quantity:
        """
        Silicates dust mass in atomic gas.
        """
        if self.Ngas == 0:
            return None
        return (self.gas_silicates_mass_fractions * self.gas_mass_HI).sum()

    @lazy_property
    def DustSilicatesMassInMolecularGas(self) -> unyt.unyt_quantity:
        """
        Silicates dust mass in molecular gas.
        """
        if self.Ngas == 0:
            return None
        return (self.gas_silicates_mass_fractions * self.gas_mass_H2).sum()

    @lazy_property
    def DustSilicatesMassInColdDenseGas(self) -> unyt.unyt_quantity:
        """
        Silicates dust mass in cold, dense gas.
        """
        if self.Ngas == 0:
            return None
        return (
            self.gas_silicates_mass_fractions[self.gas_is_cold_dense]
            * self.mass_gas[self.gas_is_cold_dense]
        ).sum()

    @lazy_property
    def DustLargeGrainMass(self) -> unyt.unyt_quantity:
        """
        Large dust grain mass in gas.
        """
        if self.Ngas == 0:
            return None
        return (self.gas_large_dust_mass_fractions * self.mass_gas).sum()

    @lazy_property
    def DustLargeGrainMassInMolecularGas(self) -> unyt.unyt_quantity:
        """
        Large dust grain mass in molecular gas.
        """
        if self.Ngas == 0:
            return None
        return (self.gas_large_dust_mass_fractions * self.gas_mass_H2).sum()

    @lazy_property
    def DustLargeGrainMassInColdDenseGas(self) -> unyt.unyt_quantity:
        """
        Large dust grain mass in cold, dense gas.
        """
        if self.Ngas == 0:
            return None
        return (
            self.gas_large_dust_mass_fractions[self.gas_is_cold_dense]
            * self.mass_gas[self.gas_is_cold_dense]
        ).sum()

    @lazy_property
    def DustSmallGrainMass(self) -> unyt.unyt_quantity:
        """
        Small dust grain mass in gas.
        """
        if self.Ngas == 0:
            return None
        return (self.gas_small_dust_mass_fractions * self.mass_gas).sum()

    @lazy_property
    def DustSmallGrainMassInMolecularGas(self) -> unyt.unyt_quantity:
        """
        Small dust grain mass in molecular gas.
        """
        if self.Ngas == 0:
            return None
        return (self.gas_small_dust_mass_fractions * self.gas_mass_H2).sum()

    @lazy_property
    def DustSmallGrainMassInColdDenseGas(self) -> unyt.unyt_quantity:
        """
        Small dust grain mass in cold, dense gas.
        """
        if self.Ngas == 0:
            return None
        return (
            self.gas_small_dust_mass_fractions[self.gas_is_cold_dense]
            * self.mass_gas[self.gas_is_cold_dense]
        ).sum()

    @lazy_property
    def GasMassInColdDenseGas(self) -> unyt.unyt_quantity:
        """
        Mass of cold, dense gas.
        """
        if self.Ngas == 0:
            return None
        return self.mass_gas[self.gas_is_cold_dense].sum()

    @lazy_property
    def gas_diffuse_element_fractions(self) -> unyt.unyt_array:
        """
        Diffuse element fractions of gas particles.

        Diffuse means the contribution from dust has been removed.
        """
        if self.Ngas == 0:
            return None
        return self.get_dataset("PartType0/ElementMassFractionsDiffuse")[
            self.gas_mask_all
        ][self.gas_mask_ap]

    @lazy_property
    def gas_diffuse_carbon_mass(self) -> unyt.unyt_array:
        """
        Diffuse carbon mass of gas particles.
        """
        if self.Ngas == 0:
            return None
        return (
            self.gas_diffuse_element_fractions[
                :,
                self.snapshot_datasets.get_column_index(
                    "ElementMassFractions", "Carbon"
                ),
            ]
            * self.mass_gas
        )

    @lazy_property
    def gas_diffuse_oxygen_mass(self) -> unyt.unyt_array:
        """
        Diffuse oxygen mass of gas particles.
        """
        if self.Ngas == 0:
            return None
        return (
            self.gas_diffuse_element_fractions[
                :,
                self.snapshot_datasets.get_column_index(
                    "ElementMassFractions", "Oxygen"
                ),
            ]
            * self.mass_gas
        )

    @lazy_property
    def gas_diffuse_magnesium_mass(self) -> unyt.unyt_array:
        """
        Diffuse magnesium mass of gas particles.
        """
        if self.Ngas == 0:
            return None
        return (
            self.gas_diffuse_element_fractions[
                :,
                self.snapshot_datasets.get_column_index(
                    "ElementMassFractions", "Magnesium"
                ),
            ]
            * self.mass_gas
        )

    @lazy_property
    def gas_diffuse_silicon_mass(self) -> unyt.unyt_array:
        """
        Diffuse silicon mass of gas particles.
        """
        if self.Ngas == 0:
            return None
        return (
            self.gas_diffuse_element_fractions[
                :,
                self.snapshot_datasets.get_column_index(
                    "ElementMassFractions", "Silicon"
                ),
            ]
            * self.mass_gas
        )

    @lazy_property
    def gas_diffuse_iron_mass(self) -> unyt.unyt_array:
        """
        Diffuse iron mass of gas particles.
        """
        if self.Ngas == 0:
            return None
        return (
            self.gas_diffuse_element_fractions[
                :,
                self.snapshot_datasets.get_column_index("ElementMassFractions", "Iron"),
            ]
            * self.mass_gas
        )

    @lazy_property
    def DiffuseCarbonMass(self) -> unyt.unyt_quantity:
        """
        Diffuse carbon mass in gas.
        """
        if self.Ngas == 0:
            return None
        return self.gas_diffuse_carbon_mass.sum()

    @lazy_property
    def DiffuseOxygenMass(self) -> unyt.unyt_quantity:
        """
        Diffuse oxygen mass in gas.
        """
        if self.Ngas == 0:
            return None
        return self.gas_diffuse_oxygen_mass.sum()

    @lazy_property
    def DiffuseMagnesiumMass(self) -> unyt.unyt_quantity:
        """
        Diffuse magnesium mass in gas.
        """
        if self.Ngas == 0:
            return None
        return self.gas_diffuse_magnesium_mass.sum()

    @lazy_property
    def DiffuseSiliconMass(self) -> unyt.unyt_quantity:
        """
        Diffuse silicon mass in gas.
        """
        if self.Ngas == 0:
            return None
        return self.gas_diffuse_silicon_mass.sum()

    @lazy_property
    def DiffuseIronMass(self) -> unyt.unyt_quantity:
        """
        Diffuse iron mass in gas.
        """
        if self.Ngas == 0:
            return None
        return self.gas_diffuse_iron_mass.sum()

    @lazy_property
    def gas_O_over_H_total(self) -> unyt.unyt_array:
        """
        Total oxygen over hydrogen ratio of gas particles.
        """
        if self.Ngas == 0:
            return None
        nH = self.gas_element_fractions[
            :,
            self.snapshot_datasets.get_column_index("ElementMassFractions", "Hydrogen"),
        ]
        nO = self.gas_element_fractions[
            :, self.snapshot_datasets.get_column_index("ElementMassFractions", "Oxygen")
        ]
        return nO / (16.0 * nH)

    @lazy_property
    def gas_N_over_O_total(self) -> unyt.unyt_array:
        """
        Total nitrogen over oxygen ratio of gas particles.
        """
        if self.Ngas == 0:
            return None
        nN = self.gas_element_fractions[
            :,
            self.snapshot_datasets.get_column_index("ElementMassFractions", "Nitrogen"),
        ]
        nO = self.gas_element_fractions[
            :, self.snapshot_datasets.get_column_index("ElementMassFractions", "Oxygen")
        ]
        ratio = np.zeros_like(nN)
        ratio[nO != 0] = (16.0 * nN[nO != 0]) / (14.0 * nO[nO != 0])
        return ratio

    @lazy_property
    def gas_C_over_O_total(self) -> unyt.unyt_array:
        """
        Total carbon over oxygen ratio of gas particles.
        """
        if self.Ngas == 0:
            return None
        nC = self.gas_element_fractions[
            :, self.snapshot_datasets.get_column_index("ElementMassFractions", "Carbon")
        ]
        nO = self.gas_element_fractions[
            :, self.snapshot_datasets.get_column_index("ElementMassFractions", "Oxygen")
        ]
        ratio = np.zeros_like(nC)
        ratio[nO != 0] = (16.0 * nC[nO != 0]) / (12.011 * nO[nO != 0])
        return ratio

    @lazy_property
    def gas_N_over_O_diffuse(self) -> unyt.unyt_array:
        """
        Diffuse nitrogen over oxygen ratio of gas particles.
        Keep in mind this does not consider the metals in dust.
        """
        if self.Ngas == 0:
            return None
        nN = self.gas_diffuse_element_fractions[
            :,
            self.snapshot_datasets.get_column_index("ElementMassFractions", "Nitrogen"),
        ]
        nO = self.gas_diffuse_element_fractions[
            :, self.snapshot_datasets.get_column_index("ElementMassFractions", "Oxygen")
        ]
        ratio = np.zeros_like(nN)
        ratio[nO != 0] = (16.0 * nN[nO != 0]) / (14.0 * nO[nO != 0])
        return ratio

    @lazy_property
    def gas_C_over_O_diffuse(self) -> unyt.unyt_array:
        """
        Diffuse carbon over oxygen ratio of gas particles.
        """
        if self.Ngas == 0:
            return None
        nC = self.gas_diffuse_element_fractions[
            :, self.snapshot_datasets.get_column_index("ElementMassFractions", "Carbon")
        ]
        nO = self.gas_diffuse_element_fractions[
            :, self.snapshot_datasets.get_column_index("ElementMassFractions", "Oxygen")
        ]
        ratio = np.zeros_like(nC)
        ratio[nO != 0] = (16.0 * nC[nO != 0]) / (12.011 * nO[nO != 0])
        return ratio

    @lazy_property
    def gas_O_over_H_diffuse(self) -> unyt.unyt_array:
        """
        Diffuse oxygen over hydrogen ratio of gas particles.
        """
        if self.Ngas == 0:
            return None
        nH = self.gas_diffuse_element_fractions[
            :,
            self.snapshot_datasets.get_column_index("ElementMassFractions", "Hydrogen"),
        ]
        nO = self.gas_diffuse_element_fractions[
            :, self.snapshot_datasets.get_column_index("ElementMassFractions", "Oxygen")
        ]
        return nO / (16.0 * nH)

    @lazy_property
    def gas_log10_N_over_O_diffuse_low_limit(self) -> unyt.unyt_array:
        """
        Logarithm of the diffuse nitrogen over oxygen ratio of gas particles.

        Uses a lower limit on the ratio of 1.e-4 times the solar ratio,
        which is set in the parameter file.
        """
        if self.Ngas == 0:
            return None
        return np.log10(
            np.clip(
                self.gas_N_over_O_diffuse,
                self.snapshot_datasets.get_defined_constant("N_O_sun") * 1.0e-4,
                np.inf,
            )
        )

    @lazy_property
    def gas_log10_N_over_O_diffuse_high_limit(self) -> unyt.unyt_array:
        """
        Logarithm of the diffuse nitrogen over oxygen ratio of gas particles.

        Uses a lower limit on the ratio of 1.e-3 times the solar ratio,
        which is set in the parameter file.
        """
        if self.Ngas == 0:
            return None
        return np.log10(
            np.clip(
                self.gas_N_over_O_diffuse,
                self.snapshot_datasets.get_defined_constant("N_O_sun") * 1.0e-3,
                np.inf,
            )
        )

    @lazy_property
    def gas_log10_N_over_O_total_low_limit(self) -> unyt.unyt_array:
        """
        Logarithm of the total nitrogen over oxygen ratio of gas particles.

        Uses a lower limit on the ratio of 1.e-4 times the solar ratio,
        which is set in the parameter file.
        """
        if self.Ngas == 0:
            return None
        return np.log10(
            np.clip(
                self.gas_N_over_O_total,
                self.snapshot_datasets.get_defined_constant("N_O_sun") * 1.0e-4,
                np.inf,
            )
        )

    @lazy_property
    def gas_log10_N_over_O_total_high_limit(self) -> unyt.unyt_array:
        """
        Logarithm of the total nitrogen over oxygen ratio of gas particles.

        Uses a lower limit on the ratio of 1.e-3 times the solar ratio,
        which is set in the parameter file.
        """
        if self.Ngas == 0:
            return None
        return np.log10(
            np.clip(
                self.gas_N_over_O_total,
                self.snapshot_datasets.get_defined_constant("N_O_sun") * 1.0e-3,
                np.inf,
            )
        )

    @lazy_property
    def gas_log10_C_over_O_diffuse_low_limit(self) -> unyt.unyt_array:
        """
        Logarithm of the diffuse carbon over oxygen ratio of gas particles.

        Uses a lower limit on the ratio of 1.e-4 times the solar ratio,
        which is set in the parameter file.
        """
        if self.Ngas == 0:
            return None
        return np.log10(
            np.clip(
                self.gas_C_over_O_diffuse,
                self.snapshot_datasets.get_defined_constant("C_O_sun") * 1.0e-4,
                np.inf,
            )
        )

    @lazy_property
    def gas_log10_C_over_O_diffuse_high_limit(self) -> unyt.unyt_array:
        """
        Logarithm of the diffuse carbon over oxygen ratio of gas particles.

        Uses a lower limit on the ratio of 1.e-3 times the solar ratio,
        which is set in the parameter file.
        """
        if self.Ngas == 0:
            return None
        return np.log10(
            np.clip(
                self.gas_C_over_O_diffuse,
                self.snapshot_datasets.get_defined_constant("C_O_sun") * 1.0e-3,
                np.inf,
            )
        )

    @lazy_property
    def gas_log10_C_over_O_total_low_limit(self) -> unyt.unyt_array:
        """
        Logarithm of the total carbon over oxygen ratio of gas particles.

        Uses a lower limit on the ratio of 1.e-4 times the solar ratio,
        which is set in the parameter file.
        """
        if self.Ngas == 0:
            return None
        return np.log10(
            np.clip(
                self.gas_C_over_O_total,
                self.snapshot_datasets.get_defined_constant("C_O_sun") * 1.0e-4,
                np.inf,
            )
        )

    @lazy_property
    def gas_log10_C_over_O_total_high_limit(self) -> unyt.unyt_array:
        """
        Logarithm of the total carbon over oxygen ratio of gas particles.

        Uses a lower limit on the ratio of 1.e-3 times the solar ratio,
        which is set in the parameter file.
        """
        if self.Ngas == 0:
            return None
        return np.log10(
            np.clip(
                self.gas_C_over_O_total,
                self.snapshot_datasets.get_defined_constant("C_O_sun") * 1.0e-3,
                np.inf,
            )
        )

    @lazy_property
    def gas_log10_O_over_H_diffuse_low_limit(self) -> unyt.unyt_array:
        """
        Logarithm of the diffuse oxygen over hydrogen ratio of gas particles.

        Uses a lower limit on the ratio of 1.e-4 times the solar ratio,
        which is set in the parameter file.
        """
        if self.Ngas == 0:
            return None
        return np.log10(
            np.clip(
                self.gas_O_over_H_diffuse,
                self.snapshot_datasets.get_defined_constant("O_H_sun") * 1.0e-4,
                np.inf,
            )
        )

    @lazy_property
    def gas_log10_O_over_H_diffuse_high_limit(self) -> unyt.unyt_array:
        """
        Logarithm of the diffuse oxygen over hydrogen ratio of gas particles.

        Uses a lower limit on the ratio of 1.e-3 times the solar ratio,
        which is set in the parameter file.
        """
        if self.Ngas == 0:
            return None
        return np.log10(
            np.clip(
                self.gas_O_over_H_diffuse,
                self.snapshot_datasets.get_defined_constant("O_H_sun") * 1.0e-3,
                np.inf,
            )
        )

    @lazy_property
    def LinearMassWeightedOxygenOverHydrogenOfGas(self) -> unyt.unyt_quantity:
        """
        Mass-weighted sum of the total oxygen over hydrogen ratio of gas particles.
        """
        if self.Ngas == 0:
            return None
        return (
            self.gas_O_over_H_total[self.gas_is_cold_dense]
            * self.mass_gas[self.gas_is_cold_dense]
        ).sum()

    @lazy_property
    def LinearMassWeightedNitrogenOverOxygenOfGas(self) -> unyt.unyt_quantity:
        """
        Mass-weighted sum of the total nitrogen over oxygen ratio of gas particles.
        This includes the contribution from dust!
        """
        if self.Ngas == 0:
            return None
        return (
            self.gas_N_over_O_total[self.gas_is_cold_dense]
            * self.mass_gas[self.gas_is_cold_dense]
        ).sum()

    @lazy_property
    def LinearMassWeightedDiffuseNitrogenOverOxygenOfGas(self) -> unyt.unyt_quantity:
        """
        Mass-weighted sum of the diffuse nitrogen over oxygen ratio of gas particles.
        This excludes the contribution from dust!
        """
        if self.Ngas == 0:
            return None
        return (
            self.gas_N_over_O_diffuse[self.gas_is_cold_dense]
            * self.mass_gas[self.gas_is_cold_dense]
        ).sum()

    @lazy_property
    def LinearMassWeightedCarbonOverOxygenOfGas(self) -> unyt.unyt_quantity:
        """
        Mass-weighted sum of the total carbon over oxygen ratio of gas particles.
        This includes the contribution from dust!
        """
        if self.Ngas == 0:
            return None
        return (
            self.gas_C_over_O_total[self.gas_is_cold_dense]
            * self.mass_gas[self.gas_is_cold_dense]
        ).sum()

    @lazy_property
    def LinearMassWeightedDiffuseCarbonOverOxygenOfGas(self) -> unyt.unyt_quantity:
        """
        Mass-weighted sum of the diffuse carbon over oxygen ratio of gas particles.
        This excludes the contribution from dust.
        """
        if self.Ngas == 0:
            return None
        return (
            self.gas_C_over_O_diffuse[self.gas_is_cold_dense]
            * self.mass_gas[self.gas_is_cold_dense]
        ).sum()

    @lazy_property
    def LinearMassWeightedDiffuseOxygenOverHydrogenOfGas(self) -> unyt.unyt_quantity:
        """
        Mass-weigthed sum of the diffuse oxygen over hydrogen ratio of gas particles,
        excluding the contribution from dust.
        """
        if self.Ngas == 0:
            return None
        return (
            self.gas_O_over_H_diffuse[self.gas_is_cold_dense]
            * self.mass_gas[self.gas_is_cold_dense]
        ).sum()

    @lazy_property
    def LogarithmicMassWeightedDiffuseOxygenOverHydrogenOfGasLowLimit(
        self,
    ) -> unyt.unyt_quantity:
        """
        Mass-weighted sum of the logarithm of the diffuse oxygen over hydrogen ratio of gas
        particles, excluding the contribution from dust and using a lower limit on the ratio
        of 1.e-4 times the solar ratio, set in the parameter file.
        """
        if self.Ngas == 0:
            return None
        return (
            self.gas_log10_O_over_H_diffuse_low_limit[self.gas_is_cold_dense]
            * self.mass_gas[self.gas_is_cold_dense]
        ).sum()

    @lazy_property
    def LogarithmicMassWeightedDiffuseOxygenOverHydrogenOfGasHighLimit(
        self,
    ) -> unyt.unyt_quantity:
        """
        Mass-weighted sum of the logarithm of the diffuse oxygen over hydrogen ratio of gas
        particles, excluding the contribution from dust and using a lower limit on the ratio
        of 1.e-3 times the solar ratio, set in the parameter file.
        """
        if self.Ngas == 0:
            return None
        return (
            self.gas_log10_O_over_H_diffuse_high_limit[self.gas_is_cold_dense]
            * self.mass_gas[self.gas_is_cold_dense]
        ).sum()

    @lazy_property
    def LogarithmicMassWeightedDiffuseNitrogenOverOxygenOfGasLowLimit(
        self,
    ) -> unyt.unyt_quantity:
        """
        Mass-weighted sum of the logarithm of the diffuse nitrogen over oxygen ratio of gas
        particles, excluding the contribution from dust and using a lower limit on the ratio
        of 1.e-4 times the solar ratio, set in the parameter file.
        """
        if self.Ngas == 0:
            return None
        return (
            self.gas_log10_N_over_O_diffuse_low_limit[self.gas_is_cold_dense]
            * self.mass_gas[self.gas_is_cold_dense]
        ).sum()

    @lazy_property
    def LogarithmicMassWeightedDiffuseNitrogenOverOxygenOfGasHighLimit(
        self,
    ) -> unyt.unyt_quantity:
        """
        Mass-weighted sum of the logarithm of the diffuse nitrogen over oxygen ratio of gas
        particles, excluding the contribution from dust and using a lower limit on the ratio
        of 1.e-3 times the solar ratio, set in the parameter file.
        """
        if self.Ngas == 0:
            return None
        return (
            self.gas_log10_N_over_O_diffuse_high_limit[self.gas_is_cold_dense]
            * self.mass_gas[self.gas_is_cold_dense]
        ).sum()

    @lazy_property
    def LogarithmicMassWeightedDiffuseCarbonOverOxygenOfGasLowLimit(
        self,
    ) -> unyt.unyt_quantity:
        """
        Mass-weighted sum of the logarithm of the diffuse carbon over oxygen ratio of gas
        particles, excluding the contribution from dust and using a lower limit on the ratio
        of 1.e-4 times the solar ratio, set in the parameter file.
        """
        if self.Ngas == 0:
            return None
        return (
            self.gas_log10_C_over_O_diffuse_low_limit[self.gas_is_cold_dense]
            * self.mass_gas[self.gas_is_cold_dense]
        ).sum()

    @lazy_property
    def LogarithmicMassWeightedDiffuseCarbonOverOxygenOfGasHighLimit(
        self,
    ) -> unyt.unyt_quantity:
        """
        Mass-weighted sum of the logarithm of the diffuse carbon over oxygen ratio of gas
        particles, excluding the contribution from dust and using a lower limit on the ratio
        of 1.e-3 times the solar ratio, set in the parameter file.
        """
        if self.Ngas == 0:
            return None
        return (
            self.gas_log10_C_over_O_diffuse_high_limit[self.gas_is_cold_dense]
            * self.mass_gas[self.gas_is_cold_dense]
        ).sum()

    @lazy_property
    def LogarithmicMassWeightedDiffuseOxygenOverHydrogenOfAtomicGasLowLimit(
        self,
    ) -> unyt.unyt_quantity:
        """
        Atomic mass-weighted sum of the logarithm of the diffuse oxygen over hydrogen ratio of gas
        particles, excluding the contribution from dust and using a lower limit on the ratio
        of 1.e-4 times the solar ratio, set in the parameter file.
        """
        if self.Ngas == 0:
            return None
        return (
            self.gas_log10_O_over_H_diffuse_low_limit[self.gas_is_cold_dense]
            * self.gas_mass_HI[self.gas_is_cold_dense]
        ).sum()

    @lazy_property
    def LogarithmicMassWeightedDiffuseOxygenOverHydrogenOfAtomicGasHighLimit(
        self,
    ) -> unyt.unyt_quantity:
        """
        Atomic mass-weighted sum of the logarithm of the diffuse oxygen over hydrogen ratio of gas
        particles, excluding the contribution from dust and using a lower limit on the ratio
        of 1.e-3 times the solar ratio, set in the parameter file.
        """
        if self.Ngas == 0:
            return None
        return (
            self.gas_log10_O_over_H_diffuse_high_limit[self.gas_is_cold_dense]
            * self.gas_mass_HI[self.gas_is_cold_dense]
        ).sum()

    @lazy_property
    def LogarithmicMassWeightedDiffuseOxygenOverHydrogenOfMolecularGasLowLimit(
        self,
    ) -> unyt.unyt_quantity:
        """
        Molecular mass-weighted sum of the logarithm of the diffuse oxygen over hydrogen ratio of gas
        particles, excluding the contribution from dust and using a lower limit on the ratio
        of 1.e-4 times the solar ratio, set in the parameter file.
        """
        if self.Ngas == 0:
            return None
        return (
            self.gas_log10_O_over_H_diffuse_low_limit[self.gas_is_cold_dense]
            * self.gas_mass_H2[self.gas_is_cold_dense]
        ).sum()

    @lazy_property
    def LogarithmicMassWeightedDiffuseOxygenOverHydrogenOfMolecularGasHighLimit(
        self,
    ) -> unyt.unyt_quantity:
        """
        Molecular mass-weighted sum of the logarithm of the diffuse oxygen over hydrogen ratio of gas
        particles, excluding the contribution from dust and using a lower limit on the ratio
        of 1.e-3 times the solar ratio, set in the parameter file.
        """
        if self.Ngas == 0:
            return None
        return (
            self.gas_log10_O_over_H_diffuse_high_limit[self.gas_is_cold_dense]
            * self.gas_mass_H2[self.gas_is_cold_dense]
        ).sum()

    @lazy_property
    def star_Fe_over_H(self) -> unyt.unyt_array:
        """
        Iron over hydrogen ratio of star particles.
        """
        if self.Nstar == 0:
            return None
        nH = self.star_element_fractions[
            :,
            self.snapshot_datasets.get_column_index("ElementMassFractions", "Hydrogen"),
        ]
        nFe = self.star_element_fractions[
            :, self.snapshot_datasets.get_column_index("ElementMassFractions", "Iron")
        ]
        return nFe / (55.845 * nH)

    @lazy_property
    def star_Fe_from_SNIa_over_H(self) -> unyt.unyt_array:
        """
        Iron over hydrogen ratio of star particles, only taking into account iron produced
        by SNIa.
        """
        if self.Nstar == 0:
            return None
        nH = self.star_element_fractions[
            :,
            self.snapshot_datasets.get_column_index("ElementMassFractions", "Hydrogen"),
        ]
        nFe = self.get_dataset("PartType4/IronMassFractionsFromSNIa")[
            self.star_mask_all
        ][self.star_mask_ap]
        return nFe / (55.845 * nH)

    @lazy_property
    def star_log10_Fe_over_H_low_limit(self) -> unyt.unyt_array:
        """
        Logarithm of the iron over hydrogen ratio of star particles, using a lower limit
        on the ratio of 1.e-4 times the solar ratio, set in the parameter file.
        """
        if self.Nstar == 0:
            return None
        return np.log10(
            np.clip(
                self.star_Fe_over_H,
                self.snapshot_datasets.get_defined_constant("Fe_H_sun") * 1.0e-4,
                np.inf,
            )
        )

    @lazy_property
    def star_log10_Fe_from_SNIa_over_H_low_limit(self) -> unyt.unyt_array:
        """
        Logarithm of the iron over hydrogen ratio of star particles, using a lower limit
        on the ratio of 1.e-4 times the solar ratio, set in the parameter file, and only
        taking into account iron produced by SNIa.
        """
        if self.Nstar == 0:
            return None
        return np.log10(
            np.clip(
                self.star_Fe_from_SNIa_over_H,
                self.snapshot_datasets.get_defined_constant("Fe_H_sun") * 1.0e-4,
                np.inf,
            )
        )

    @lazy_property
    def star_log10_Fe_over_H_high_limit(self) -> unyt.unyt_array:
        """
        Logarithm of the iron over hydrogen ratio of star particles, using a lower limit
        on the ratio of 1.e-3 times the solar ratio, set in the parameter file.
        """
        if self.Nstar == 0:
            return None
        return np.log10(
            np.clip(
                self.star_Fe_over_H,
                self.snapshot_datasets.get_defined_constant("Fe_H_sun") * 1.0e-3,
                np.inf,
            )
        )

    @lazy_property
    def LinearMassWeightedIronOverHydrogenOfStars(self) -> unyt.unyt_quantity:
        """
        Mass-weighted sum of the iron over hydrogen ratio for star particles.
        """
        if self.Nstar == 0:
            return None
        return (self.star_Fe_over_H * self.mass_star).sum()

    @lazy_property
    def LogarithmicMassWeightedIronOverHydrogenOfStarsLowLimit(
        self,
    ) -> unyt.unyt_quantity:
        """
        Mass-weighted sum of the logarithm of the iron over hydrogen ratio for star particles,
        using a lower limit of 1.e-4 times the solar ratio, set in the parameter file.
        """
        if self.Nstar == 0:
            return None
        return (self.star_log10_Fe_over_H_low_limit * self.mass_star).sum()

    @lazy_property
    def LogarithmicMassWeightedIronOverHydrogenOfStarsHighLimit(
        self,
    ) -> unyt.unyt_quantity:
        """
        Mass-weighted sum of the logarithm of the iron over hydrogen ratio for star particles,
        using a lower limit of 1.e-3 times the solar ratio, set in the parameter file.
        """
        if self.Nstar == 0:
            return None
        return (self.star_log10_Fe_over_H_high_limit * self.mass_star).sum()

    @lazy_property
    def LogarithmicMassWeightedIronFromSNIaOverHydrogenOfStarsLowLimit(
        self,
    ) -> unyt.unyt_quantity:
        """
        Mass-weighted sum of the logarithm of the iron over hydrogen ratio for star particles,
        using a lower limit of 1.e-4 times the solar ratio, set in the parameter file, and
        only taking into account iron produced by SNIa.
        """
        if self.Nstar == 0:
            return None
        return (self.star_log10_Fe_from_SNIa_over_H_low_limit * self.mass_star).sum()

    @lazy_property
    def LinearMassWeightedIronFromSNIaOverHydrogenOfStars(self,) -> unyt.unyt_quantity:
        """
        Mass-weighted sum of the iron over hydrogen ratio for star particles,
        times the solar ratio, set in the parameter file, and
        only taking into account iron produced by SNIa.
        """
        if self.Nstar == 0:
            return None
        return (self.star_Fe_from_SNIa_over_H * self.mass_star).sum()

    @lazy_property
    def HalfMassRadiusGas(self) -> unyt.unyt_quantity:
        """
        Half mass radius of gas.
        """
        return get_half_mass_radius(
            self.radius[self.type == 0], self.mass_gas, self.Mgas
        )

    @lazy_property
    def HalfMassRadiusDM(self) -> unyt.unyt_quantity:
        """
        Half mass radius of dark matter.
        """
        return get_half_mass_radius(
            self.radius[self.type == 1], self.mass_dm, self.Mdm
        )

    @lazy_property
    def HalfMassRadiusStar(self) -> unyt.unyt_quantity:
        """
        Half mass radius of stars.
        """
        return get_half_mass_radius(
            self.radius[self.type == 4], self.mass_star, self.Mstar
        )

    @lazy_property
    def HalfMassRadiusBaryon(self) -> unyt.unyt_quantity:
        """
        Half mass radius of baryons (gas + stars).
        """
        return get_half_mass_radius(
            self.radius[(self.type == 0) | (self.type == 4)],
            self.mass_baryons,
            self.Mbaryons,
        )


class ApertureProperties(HaloProperty):
    """
    Compute aperture properties for halos.

    The aperture has a fixed radius and optionally only includes particles that
    are bound to the halo.
    """

    """
    List of properties from the table that we want to compute.
    Each property should have a corresponding method/property/lazy_property in
    the ApertureParticleData class above.
    """
    property_list: List[Tuple] = [
        (prop, *PropertyTable.full_property_list[prop])
        for prop in [
            "Mtot",
            "Mgas",
            "Mdm",
            "Mstar",
            "Mstar_init",
            "Mbh_dynamical",
            "Mbh_subgrid",
            "Ngas",
            "Ndm",
            "Nstar",
            "Nbh",
            "BHlasteventa",
            "BHmaxM",
            "BHmaxID",
            "BHmaxpos",
            "BHmaxvel",
            "BHmaxAR",
            "BHmaxlasteventa",
            "com",
            "com_star",
            "vcom",
            "vcom_star",
            "Lgas",
            "Ldm",
            "Lstar",
            "kappa_corot_gas",
            "kappa_corot_star",
            "Lbaryons",
            "kappa_corot_baryons",
            "veldisp_matrix_gas",
            "veldisp_matrix_dm",
            "veldisp_matrix_star",
            "Ekin_gas",
            "Ekin_star",
            "Mgas_SF",
            "gasmetalfrac",
            "gasmetalfrac_SF",
            "gasOfrac",
            "gasOfrac_SF",
            "gasFefrac",
            "gasFefrac_SF",
            "Tgas",
            "Tgas_no_agn",
            "SFR",
            "StellarLuminosity",
            "starmetalfrac",
            "HalfMassRadiusGas",
            "HalfMassRadiusDM",
            "HalfMassRadiusStar",
            "HalfMassRadiusBaryon",
            "spin_parameter",
            "DtoTgas",
            "DtoTstar",
            "starOfrac",
            "starFefrac",
            "stellar_age_mw",
            "stellar_age_lw",
            "TotalSNIaRate",
            "HydrogenMass",
            "HeliumMass",
            "MolecularHydrogenMass",
            "AtomicHydrogenMass",
            "starMgfrac",
            "DustGraphiteMass",
            "DustGraphiteMassInAtomicGas",
            "DustGraphiteMassInMolecularGas",
            "DustGraphiteMassInColdDenseGas",
            "DustLargeGrainMass",
            "DustLargeGrainMassInMolecularGas",
            "DustLargeGrainMassInColdDenseGas",
            "DustSilicatesMass",
            "DustSilicatesMassInAtomicGas",
            "DustSilicatesMassInMolecularGas",
            "DustSilicatesMassInColdDenseGas",
            "DustSmallGrainMass",
            "DustSmallGrainMassInMolecularGas",
            "DustSmallGrainMassInColdDenseGas",
            "GasMassInColdDenseGas",
            "DiffuseCarbonMass",
            "DiffuseOxygenMass",
            "DiffuseMagnesiumMass",
            "DiffuseSiliconMass",
            "DiffuseIronMass",
            "LinearMassWeightedOxygenOverHydrogenOfGas",
            "LinearMassWeightedNitrogenOverOxygenOfGas",
            "LinearMassWeightedCarbonOverOxygenOfGas",
            "LinearMassWeightedDiffuseOxygenOverHydrogenOfGas",
            "LinearMassWeightedDiffuseNitrogenOverOxygenOfGas",
            "LinearMassWeightedDiffuseCarbonOverOxygenOfGas",
            "LogarithmicMassWeightedDiffuseNitrogenOverOxygenOfGasLowLimit",
            "LogarithmicMassWeightedDiffuseNitrogenOverOxygenOfGasHighLimit",
            "LogarithmicMassWeightedDiffuseCarbonOverOxygenOfGasLowLimit",
            "LogarithmicMassWeightedDiffuseCarbonOverOxygenOfGasHighLimit",
            "LogarithmicMassWeightedDiffuseOxygenOverHydrogenOfGasLowLimit",
            "LogarithmicMassWeightedDiffuseOxygenOverHydrogenOfGasHighLimit",
            "LogarithmicMassWeightedDiffuseOxygenOverHydrogenOfAtomicGasLowLimit",
            "LogarithmicMassWeightedDiffuseOxygenOverHydrogenOfAtomicGasHighLimit",
            "LogarithmicMassWeightedDiffuseOxygenOverHydrogenOfMolecularGasLowLimit",
            "LogarithmicMassWeightedDiffuseOxygenOverHydrogenOfMolecularGasHighLimit",
            "LinearMassWeightedIronOverHydrogenOfStars",
            "LogarithmicMassWeightedIronOverHydrogenOfStarsLowLimit",
            "LogarithmicMassWeightedIronOverHydrogenOfStarsHighLimit",
            "GasMassInColdDenseDiffuseMetals",
            "LogarithmicMassWeightedIronFromSNIaOverHydrogenOfStarsLowLimit",
            "LinearMassWeightedIronFromSNIaOverHydrogenOfStars",
        ]
    ]

    def __init__(
        self,
        cellgrid: SWIFTCellGrid,
        parameters: ParameterFile,
        physical_radius_kpc: float,
        recently_heated_gas_filter: RecentlyHeatedGasFilter,
        stellar_age_calculator: StellarAgeCalculator,
        cold_dense_gas_filter: ColdDenseGasFilter,
        category_filter: CategoryFilter,
        halo_filter: str,
        inclusive: bool = False,
    ):
        """
        Construct an ApertureProperties object with the given physical
        radius (in kpc) that uses the given filter to filter out recently
        heated gas particles.

        Parameters:
         - cellgrid: SWIFTCellGrid
           Container object containing global information about the snapshot,
           like the cosmology and the dataset metadata.
         - parameters: ParameterFile
           Parameter file object containing the parameters from the parameter
           file.
         - physical_radius_kpc: float
           Physical radius of the aperture. Unitless and assumed to be expressed
           in units of kpc.
         - recently_heated_gas_filter: RecentlyHeatedGasFilter
           Filter used to mask out gas particles that were recently heated by
           AGN feedback.
         - stellar_age_calculator: StellarAgeCalculator
           Object used to calculate stellar ages from the current cosmological
           scale factor and the birth scale factor of the star particles.
         - cold_dense_gas_filter: ColdDenseGasFilter
           Filter used to mask out gas particles that represent cold, dense gas.
         - category_filter: CategoryFilter
           Filter used to determine which properties can be calculated for this halo.
           This depends on the number of particles in the subhalo and the category
           of each property.
         - halo_filter: str
           The filter to apply to this halo type. Halos which do not fulfil the
           filter requirements will be skipped.
         - inclusive: bool
           Should properties include particles that are not gravitationally bound to the
           subhalo?
        """

        super().__init__(cellgrid)

        self.property_mask = parameters.get_property_mask(
            "ApertureProperties", [prop[1] for prop in self.property_list]
        )

        self.recently_heated_gas_filter = recently_heated_gas_filter
        self.stellar_ages = stellar_age_calculator
        self.cold_dense_gas_filter = cold_dense_gas_filter
        self.category_filter = category_filter
        self.snapshot_datasets = cellgrid.snapshot_datasets
        self.halo_filter = halo_filter

        # no density criterion for these properties
        self.mean_density_multiple = None
        self.critical_density_multiple = None

        # Minimum physical radius to read in (pMpc)
        self.physical_radius_mpc = 0.001 * physical_radius_kpc

        self.inclusive = inclusive

        if self.inclusive:
            self.name = f"inclusive_sphere_{physical_radius_kpc:.0f}kpc"
            self.group_name = f"InclusiveSphere/{self.physical_radius_mpc*1000.:.0f}kpc"
        else:
            self.name = f"exclusive_sphere_{physical_radius_kpc:.0f}kpc"
            self.group_name = f"ExclusiveSphere/{self.physical_radius_mpc*1000.:.0f}kpc"
        self.mask_metadata = self.category_filter.get_filter_metadata(halo_filter)

        # List of particle properties we need to read in
        # Coordinates, Masses and Velocities are always required, as is
        # GroupNr_bound.
        self.particle_properties = {
            "PartType0": ["Coordinates", "GroupNr_bound", "Masses", "Velocities"],
            "PartType1": ["Coordinates", "GroupNr_bound", "Masses", "Velocities"],
            "PartType4": ["Coordinates", "GroupNr_bound", "Masses", "Velocities"],
            "PartType5": [
                "Coordinates",
                "DynamicalMasses",
                "GroupNr_bound",
                "Velocities",
            ],
        }
        # add additional particle properties based on the selected halo
        # properties in the parameter file
        for prop in self.property_list:
            outputname = prop[1]
            if not self.property_mask[outputname]:
                continue
            is_dmo = prop[8]
            if self.category_filter.dmo and not is_dmo:
                continue
            partprops = prop[9]
            for partprop in partprops:
                pgroup, dset = parameters.get_particle_property(partprop)
                if not pgroup in self.particle_properties:
                    self.particle_properties[pgroup] = []
                if not dset in self.particle_properties[pgroup]:
                    self.particle_properties[pgroup].append(dset)

    def calculate(
        self,
        input_halo: Dict,
        search_radius: unyt.unyt_quantity,
        data: Dict,
        halo_result: Dict,
    ):
        """
        Compute centre of mass etc of bound particles

        input_halo       - dict with halo properties passed in from VR (see
                           halo_centres.py)
        search_radius    - radius out to which the particle data is guaranteed to
                           be complete
        data             - contains particle data. E.g. data["PartType1"]["Coordinates"]
                           has the particle coordinates for type 1
        halo_result      - dict with halo properties computed so far. Properties
                           computed here should be added to halo_result.

        Input particle data arrays are unyt_arrays.
        The halo_result dictionary is updated with the properties computed by this function.
        """

        aperture_sphere = {}
        # declare all the variables we will compute
        # we set them to 0 in case a particular variable cannot be computed
        # all variables are defined with physical units and an appropriate dtype
        # we need to use the custom unit registry so that everything can be converted
        # back to snapshot units in the end
        registry = input_halo['cofp'].units.registry
        for prop in self.property_list:
            outputname = prop[1]
            # skip properties that are masked
            if not self.property_mask[outputname]:
                continue
            # skip non-DMO properties in DMO run mode
            is_dmo = prop[8]
            if self.category_filter.dmo and not is_dmo:
                continue
            name = prop[0]
            shape = prop[2]
            dtype = prop[3]
            unit = prop[4]
            if shape > 1:
                val = [0] * shape
            else:
                val = 0
            aperture_sphere[name] = unyt.unyt_array(
                val, dtype=dtype, units=unit, registry=registry
            )
<<<<<<< HEAD
            if do_calculation[category]:
                val = getattr(part_props, name)
                if val is not None:
                    assert (
                        aperture_sphere[name].shape == val.shape
                    ), f"Attempting to store {name} with wrong dimensions"
                    if unit == "dimensionless":
                        if hasattr(val, "units"):
                            assert (
                                val.units == unyt.dimensionless
                            ), f'{name} is not dimensionless'
                        aperture_sphere[name] = unyt.unyt_array(
                            val.astype(dtype),
                            dtype=dtype,
                            units=unit,
                            registry=registry,
                        )
                    else:
                        aperture_sphere[name] += val
=======

        do_calculation = self.category_filter.get_do_calculation(halo_result)

        # Determine whether to skip this halo because of filter
        if do_calculation[self.halo_filter]:
            if search_radius < self.physical_radius_mpc * unyt.Mpc:
                raise ReadRadiusTooSmallError("Search radius is smaller than aperture")

            types_present = [type for type in self.particle_properties if type in data]
            part_props = ApertureParticleData(
                input_halo,
                data,
                types_present,
                self.inclusive,
                self.physical_radius_mpc * unyt.Mpc,
                self.stellar_ages,
                self.recently_heated_gas_filter,
                self.cold_dense_gas_filter,
                self.snapshot_datasets,
            )

            for prop in self.property_list:
                outputname = prop[1]
                # skip properties that are masked
                if not self.property_mask[outputname]:
                    continue
                # skip non-DMO properties in DMO run mode
                is_dmo = prop[8]
                if do_calculation["DMO"] and not is_dmo:
                    continue
                name = prop[0]
                shape = prop[2]
                dtype = prop[3]
                unit = prop[4]
                category = prop[6]
                if do_calculation[category]:
                    val = getattr(part_props, name)
                    if val is not None:
                        assert (
                            aperture_sphere[name].shape == val.shape
                        ), f"Attempting to store {name} with wrong dimensions"
                        if unit == "dimensionless":
                            aperture_sphere[name] = unyt.unyt_array(
                                val.astype(dtype),
                                dtype=dtype,
                                units=unit,
                                registry=registry,
                            )
                        else:
                            aperture_sphere[name] += val
>>>>>>> 19328566

        # add the new properties to the halo_result dictionary
        for prop in self.property_list:
            outputname = prop[1]
            # skip properties that are masked
            if not self.property_mask[outputname]:
                continue
            # skip non-DMO properties in DMO run mode
            is_dmo = prop[8]
            if self.category_filter.dmo and not is_dmo:
                continue
            name = prop[0]
            description = prop[5]
            halo_result.update(
                {f"{self.group_name}/{outputname}": (aperture_sphere[name], description)}
            )

        return


class ExclusiveSphereProperties(ApertureProperties):
    """
    ApertureProperties specialization for exclusive apertures,
    i.e. excluding particles not gravitationally bound to the
    subhalo.
    """

    def __init__(
        self,
        cellgrid: SWIFTCellGrid,
        parameters: ParameterFile,
        physical_radius_kpc: float,
        recently_heated_gas_filter: RecentlyHeatedGasFilter,
        stellar_age_calculator: StellarAgeCalculator,
        cold_dense_gas_filter: ColdDenseGasFilter,
        category_filter: CategoryFilter,
        halo_filter: str,
    ):
        """
        Construct an ExclusiveSphereProperties object with the given physical
        radius (in Mpc) that uses the given filter to filter out recently
        heated gas particles.

        Parameters:
         - cellgrid: SWIFTCellGrid
           Container object containing global information about the snapshot,
           like the cosmology and the dataset metadata.
         - parameters: ParameterFile
           Parameter file object containing the parameters from the parameter
           file.
         - physical_radius_kpc: float
           Physical radius of the aperture. Unitless and assumed to be expressed
           in units of kpc.
         - recently_heated_gas_filter: RecentlyHeatedGasFilter
           Filter used to mask out gas particles that were recently heated by
           AGN feedback.
         - stellar_age_calculator: StellarAgeCalculator
           Object used to calculate stellar ages from the current cosmological
           scale factor and the birth scale factor of the star particles.
         - cold_dense_gas_filter: ColdDenseGasFilter
           Filter used to mask out gas particles that represent cold, dense gas.
         - category_filter: CategoryFilter
           Filter used to determine which properties can be calculated for this halo.
           This depends on the number of particles in the Bound subhalo and the category
           of each property.
         - halo_filter: str
           The filter to apply to this halo type. Halos which do not fulfil the
           filter requirements will be skipped.
        """
        super().__init__(
            cellgrid,
            parameters,
            physical_radius_kpc,
            recently_heated_gas_filter,
            stellar_age_calculator,
            cold_dense_gas_filter,
            category_filter,
            halo_filter,
            False,
        )


class InclusiveSphereProperties(ApertureProperties):
    """
    ApertureProperties specialization for inclusive apertures,
    i.e. including particles not gravitationally bound to the
    subhalo.
    """

    def __init__(
        self,
        cellgrid: SWIFTCellGrid,
        parameters: ParameterFile,
        physical_radius_kpc: float,
        recently_heated_gas_filter: RecentlyHeatedGasFilter,
        stellar_age_calculator: StellarAgeCalculator,
        cold_dense_gas_filter: ColdDenseGasFilter,
        category_filter: CategoryFilter,
        halo_filter: str,
    ):
        """
        Construct an InclusiveSphereProperties object with the given physical
        radius (in Mpc) that uses the given filter to filter out recently
        heated gas particles.

        Parameters:
         - cellgrid: SWIFTCellGrid
           Container object containing global information about the snapshot,
           like the cosmology and the dataset metadata.
         - parameters: ParameterFile
           Parameter file object containing the parameters from the parameter
           file.
         - physical_radius_kpc: float
           Physical radius of the aperture. Unitless and assumed to be expressed
           in units of kpc.
         - recently_heated_gas_filter: RecentlyHeatedGasFilter
           Filter used to mask out gas particles that were recently heated by
           AGN feedback.
         - stellar_age_calculator: StellarAgeCalculator
           Object used to calculate stellar ages from the current cosmological
           scale factor and the birth scale factor of the star particles.
         - cold_dense_gas_filter: ColdDenseGasFilter
           Filter used to mask out gas particles that represent cold, dense gas.
         - category_filter: CategoryFilter
           Filter used to determine which properties can be calculated for this halo.
           This depends on the number of particles in the Bound subhalo and the category
           of each property.
         - halo_filter: str
           The filter to apply to this halo type. Halos which do not fulfil the
           filter requirements will be skipped.
        """
        super().__init__(
            cellgrid,
            parameters,
            physical_radius_kpc,
            recently_heated_gas_filter,
            stellar_age_calculator,
            cold_dense_gas_filter,
            category_filter,
            halo_filter,
            True,
        )


def test_aperture_properties():
    """
    Unit test for the aperture property calculations.

    We generate 100 random "dummy" halos and feed them to
    ExclusiveSphereProperties::calculate() and
    InclusiveSphereProperties::calculate(). We check that the returned values
    are present, and have the right units, size and dtype
    """

    from dummy_halo_generator import DummyHaloGenerator

    # initialise the DummyHaloGenerator with a random seed
    dummy_halos = DummyHaloGenerator(3256)
    recently_heated_filter = RecentlyHeatedGasFilter(dummy_halos.get_cell_grid())
    stellar_age_calculator = StellarAgeCalculator(dummy_halos.get_cell_grid())
    cold_dense_gas_filter = ColdDenseGasFilter()
    cat_filter = CategoryFilter(
        dummy_halos.get_filters(
            {"general": 0, "gas": 0, "dm": 0, "star": 0, "baryon": 0}
        )
    )
    parameters = ParameterFile(
        parameter_dictionary={
            "aliases": {
                "PartType0/ElementMassFractions": "PartType0/SmoothedElementMassFractions",
                "PartType4/ElementMassFractions": "PartType4/SmoothedElementMassFractions",
            }
        }
    )
    dummy_halos.get_cell_grid().snapshot_datasets.setup_aliases(
        parameters.get_aliases()
    )
    parameters.get_halo_type_variations(
        "ApertureProperties",
        {
            "exclusive_50_kpc": {"radius_in_kpc": 50.0, "inclusive": False},
            "inclusive_50_kpc": {"radius_in_kpc": 50.0, "inclusive": True},
        },
    )

    pc_exclusive = ExclusiveSphereProperties(
        dummy_halos.get_cell_grid(),
        parameters,
        50.0,
        recently_heated_filter,
        stellar_age_calculator,
        cold_dense_gas_filter,
        cat_filter,
        'basic',
    )
    pc_inclusive = InclusiveSphereProperties(
        dummy_halos.get_cell_grid(),
        parameters,
        50.0,
        recently_heated_filter,
        stellar_age_calculator,
        cold_dense_gas_filter,
        cat_filter,
        'basic',
    )

    # Create a filter that no halos will satisfy
    fail_filter = CategoryFilter(dummy_halos.get_filters({"general": 10000000}))
    pc_filter_test = ExclusiveSphereProperties(
        dummy_halos.get_cell_grid(),
        parameters,
        50.0,
        recently_heated_filter,
        stellar_age_calculator,
        cold_dense_gas_filter,
        fail_filter,
        'general',
    )

    # generate 100 random halos
    for i in range(100):
        input_halo, data, _, _, _, particle_numbers = dummy_halos.get_random_halo(
            [1, 10, 100, 1000, 10000]
        )
        halo_result_template = dummy_halos.get_halo_result_template(particle_numbers)

        for pc_name, pc_type, pc_calc in [
            ("ExclusiveSphere", "ExclusiveSphere", pc_exclusive),
            ("InclusiveSphere", "InclusiveSphere", pc_inclusive),
            ("filter_test", "ExclusiveSphere", pc_filter_test),
        ]:
            input_data = {}
            for ptype in pc_calc.particle_properties:
                if ptype in data:
                    input_data[ptype] = {}
                    for dset in pc_calc.particle_properties[ptype]:
                        input_data[ptype][dset] = data[ptype][dset]
            input_halo_copy = input_halo.copy()
            input_data_copy = input_data.copy()

            # Check halo fails if search radius is too small
            halo_result = dict(halo_result_template)
            if pc_name != 'filter_test':
                with pytest.raises(ReadRadiusTooSmallError):
                    pc_calc.calculate(
                        input_halo, 10 * unyt.kpc, input_data, halo_result
                    )
            # Skipped halos shouldn't ever require a larger search radius
            else:
                pc_calc.calculate(
                    input_halo, 10 * unyt.kpc, input_data, halo_result
                )

            halo_result = dict(halo_result_template)
            pc_calc.calculate(input_halo, 100 * unyt.kpc, input_data, halo_result)
            assert input_halo == input_halo_copy
            assert input_data == input_data_copy

            # check that the calculation returns the correct values
            for prop in pc_calc.property_list:
                outputname = prop[1]
                size = prop[2]
                dtype = prop[3]
                unit_string = prop[4]
                full_name = f"{pc_type}/50kpc/{outputname}"
                assert full_name in halo_result
                result = halo_result[full_name][0]
                assert (len(result.shape) == 0 and size == 1) or result.shape[0] == size
                assert result.dtype == dtype
                unit = unyt.Unit(unit_string, registry=dummy_halos.unit_registry)
                assert result.units.same_dimensions_as(unit.units)

            # Check properties were not calculated for filtered halos
            if pc_name == 'filter_test':
                for prop in pc_calc.property_list:
                    outputname = prop[1]
                    size = prop[2]
                    full_name = f"{pc_type}/50kpc/{outputname}"
                    assert np.all(halo_result[full_name][0].value == np.zeros(size))

    # Now test the calculation for each property individually, to make sure that
    # all properties read all the datasets they require
    # we reuse the last random halo for this
    all_parameters = parameters.get_parameters()
    for property in all_parameters["ApertureProperties"]["properties"]:
        print(f"Testing only {property}...")
        single_property = dict(all_parameters)
        for other_property in all_parameters["ApertureProperties"]["properties"]:
            single_property["ApertureProperties"]["properties"][other_property] = (
                other_property == property
            ) or other_property.startswith("NumberOf")
        single_parameters = ParameterFile(parameter_dictionary=single_property)
        pc_exclusive = ExclusiveSphereProperties(
            dummy_halos.get_cell_grid(),
            single_parameters,
            50.0,
            recently_heated_filter,
            stellar_age_calculator,
            cold_dense_gas_filter,
            cat_filter,
            'basic',
        )
        pc_inclusive = InclusiveSphereProperties(
            dummy_halos.get_cell_grid(),
            single_parameters,
            50.0,
            recently_heated_filter,
            stellar_age_calculator,
            cold_dense_gas_filter,
            cat_filter,
            'basic',
        )

        halo_result_template = dummy_halos.get_halo_result_template(particle_numbers)

        for pc_type, pc_calc in [
            ("ExclusiveSphere", pc_exclusive),
            ("InclusiveSphere", pc_inclusive),
        ]:
            input_data = {}
            for ptype in pc_calc.particle_properties:
                if ptype in data:
                    input_data[ptype] = {}
                    for dset in pc_calc.particle_properties[ptype]:
                        input_data[ptype][dset] = data[ptype][dset]
            input_halo_copy = input_halo.copy()
            input_data_copy = input_data.copy()
            halo_result = dict(halo_result_template)
            pc_calc.calculate(input_halo, 100 * unyt.kpc, input_data, halo_result)
            assert input_halo == input_halo_copy
            assert input_data == input_data_copy

            # check that the calculation returns the correct values
            for prop in pc_calc.property_list:
                outputname = prop[1]
                if not outputname == property:
                    continue
                size = prop[2]
                dtype = prop[3]
                unit_string = prop[4]
                full_name = f"{pc_type}/50kpc/{outputname}"
                assert full_name in halo_result
                result = halo_result[full_name][0]
                assert (len(result.shape) == 0 and size == 1) or result.shape[0] == size
                assert result.dtype == dtype
                unit = unyt.Unit(unit_string, registry=dummy_halos.unit_registry)
                assert result.units.same_dimensions_as(unit.units)

    dummy_halos.get_cell_grid().snapshot_datasets.print_dataset_log()


if __name__ == "__main__":
    """
    Standalone version of the program: just run the unit test.

    Note that this can also be achieved by running "pytest *.py" in the folder.
    """
    import pytest

    print("Running test_aperture_properties()...")
    test_aperture_properties()
    print("Test passed.")<|MERGE_RESOLUTION|>--- conflicted
+++ resolved
@@ -2993,27 +2993,6 @@
             aperture_sphere[name] = unyt.unyt_array(
                 val, dtype=dtype, units=unit, registry=registry
             )
-<<<<<<< HEAD
-            if do_calculation[category]:
-                val = getattr(part_props, name)
-                if val is not None:
-                    assert (
-                        aperture_sphere[name].shape == val.shape
-                    ), f"Attempting to store {name} with wrong dimensions"
-                    if unit == "dimensionless":
-                        if hasattr(val, "units"):
-                            assert (
-                                val.units == unyt.dimensionless
-                            ), f'{name} is not dimensionless'
-                        aperture_sphere[name] = unyt.unyt_array(
-                            val.astype(dtype),
-                            dtype=dtype,
-                            units=unit,
-                            registry=registry,
-                        )
-                    else:
-                        aperture_sphere[name] += val
-=======
 
         do_calculation = self.category_filter.get_do_calculation(halo_result)
 
@@ -3056,6 +3035,10 @@
                             aperture_sphere[name].shape == val.shape
                         ), f"Attempting to store {name} with wrong dimensions"
                         if unit == "dimensionless":
+                            if hasattr(val, "units"):
+                                assert (
+                                    val.units == unyt.dimensionless
+                                ), f'{name} is not dimensionless'
                             aperture_sphere[name] = unyt.unyt_array(
                                 val.astype(dtype),
                                 dtype=dtype,
@@ -3064,7 +3047,6 @@
                             )
                         else:
                             aperture_sphere[name] += val
->>>>>>> 19328566
 
         # add the new properties to the halo_result dictionary
         for prop in self.property_list:
